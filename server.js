/*
 * Copyright (C) 2025 Qopy App
 * 
 * This file is part of Qopy.
 * 
 * Qopy is dual-licensed:
 * 
 * 1. GNU Affero General Public License v3.0 (AGPL-3.0)
 *    For open source use. See LICENSE-AGPL for details.
 * 
 * 2. Commercial License
 *    For proprietary/commercial use. Contact qopy@lit.services
 * 
 * This program is distributed in the hope that it will be useful,
 * but WITHOUT ANY WARRANTY; without even the implied warranty of
 * MERCHANTABILITY or FITNESS FOR A PARTICULAR PURPOSE.
 */

const express = require('express');
const rateLimit = require('express-rate-limit');
const helmet = require('helmet');
const cors = require('cors');
const compression = require('compression');
const { body, param, validationResult } = require('express-validator');
const { v4: uuidv4 } = require('uuid');
const path = require('path');
const { Pool } = require('pg');
const fs = require('fs-extra');
const multer = require('multer');
const crypto = require('crypto');
const mime = require('mime-types');
const sharp = require('sharp');

// File storage configuration (define before multer config)
const STORAGE_PATH = process.env.RAILWAY_VOLUME_MOUNT_PATH || './uploads';
const CHUNK_SIZE = 5 * 1024 * 1024; // 5MB
const MAX_FILE_SIZE = 100 * 1024 * 1024; // 100MB

// Configure multer for file uploads
const upload = multer({
    storage: multer.diskStorage({
        destination: function (req, file, cb) {
            // Use a temporary directory for chunk uploads
            const tempDir = path.join(STORAGE_PATH, 'temp');
            try {
                fs.ensureDirSync(tempDir);
                cb(null, tempDir);
            } catch (error) {
                console.error('❌ Error creating temp directory:', error);
                cb(error);
            }
        },
        filename: function (req, file, cb) {
            // Generate unique filename for temporary storage
            const uniqueName = `${Date.now()}-${Math.random().toString(36).substring(7)}`;
            cb(null, uniqueName);
        }
    }),
    limits: {
        fileSize: CHUNK_SIZE // 5MB per chunk
    }
});

// Redis setup (optional, falls verfügbar)
let redis = null;
try {
    const Redis = require('redis');
    if (process.env.REDIS_URL) {
        redis = Redis.createClient({
            url: process.env.REDIS_URL
        });
        redis.connect();
        console.log('✅ Redis connected');
    }
} catch (error) {
    console.warn('⚠️ Redis not available, using in-memory cache');
}

const app = express();
const PORT = process.env.PORT || 8080;

console.log('🚀 Qopy Server starting...');

// File storage configuration (already defined above)

// Ensure storage directories exist
async function initializeStorage() {
    try {
        // For Railway, use the volume mount path directly
        // Railway volumes are mounted at the specified path and are writable
        const chunksDir = path.join(STORAGE_PATH, 'chunks');
        const filesDir = path.join(STORAGE_PATH, 'files');
        const tempDir = path.join(STORAGE_PATH, 'temp');
        
        // Create directories with proper error handling
        await fs.ensureDir(chunksDir);
        await fs.ensureDir(filesDir);
        await fs.ensureDir(tempDir);
        
        // Fix permissions for upload directories
        try {
            // Get current user info
            const { execSync } = require('child_process');
            const uid = execSync('id -u', { encoding: 'utf8' }).trim();
            const gid = execSync('id -g', { encoding: 'utf8' }).trim();
            
            console.log(`🔧 Current user: ${uid}:${gid}`);
            
            // Set proper ownership and permissions
            execSync(`chown -R ${uid}:${gid} ${STORAGE_PATH}`);
            execSync(`chmod -R 775 ${STORAGE_PATH}`);
            
            console.log(`✅ Fixed permissions for storage directories`);
        } catch (permError) {
            console.warn(`⚠️ Could not fix permissions (this is normal in some environments): ${permError.message}`);
        }
        
        // Test write permissions
        const testFile = path.join(chunksDir, '.test');
        await fs.writeFile(testFile, 'test');
        await fs.remove(testFile);
        
        console.log(`✅ Storage directories initialized at: ${STORAGE_PATH}`);
        console.log(`   - Chunks: ${chunksDir}`);
        console.log(`   - Files: ${filesDir}`);
        console.log(`   - Temp: ${tempDir}`);
    } catch (error) {
        console.error('❌ Failed to initialize storage:', error);
        
        // Provide helpful error message for Railway deployment
        if (error.code === 'EACCES') {
            console.error('💡 Railway Volume Setup Issue:');
            console.error('   1. Make sure you have added a Volume plugin in Railway dashboard');
            console.error('   2. Set RAILWAY_VOLUME_MOUNT_PATH environment variable to the volume path');
            console.error('   3. The volume path should be something like: /var/lib/containers/railwayapp/bind-mounts/...');
            console.error('   4. Restart the deployment after adding the volume');
        }
        
        // Don't exit in development, but warn
        if (process.env.NODE_ENV === 'production') {
            process.exit(1);
        } else {
            console.warn('⚠️ Continuing without file upload support in development mode');
        }
    }
}

// Initialize storage on startup
initializeStorage();

// PostgreSQL Configuration
const DATABASE_URL = process.env.DATABASE_URL;
if (!DATABASE_URL) {
    console.error('❌ DATABASE_URL environment variable is required for PostgreSQL');
    console.error('   Please add PostgreSQL plugin in Railway dashboard');
    process.exit(1);
}

// Create PostgreSQL connection pool with retry logic
const pool = new Pool({
    connectionString: DATABASE_URL,
    ssl: process.env.NODE_ENV === 'production' ? { rejectUnauthorized: false } : false,
    max: process.env.NODE_ENV === 'production' ? 100 : 10, // 100 für Produktion, 10 für Development
    min: process.env.NODE_ENV === 'production' ? 10 : 2,   // Mindestens 10 Connections in Produktion
    idleTimeoutMillis: 30000,
    connectionTimeoutMillis: 10000,
    retryDelay: 1000,
    maxRetries: 3,
    // Zusätzliche Performance-Optimierungen
    allowExitOnIdle: false, // Verhindert unerwartetes Schließen
    maxUses: 7500, // Connection nach 7500 Queries neu erstellen (Memory-Leak Prevention)
});

// Test database connection with retry
let connectionAttempts = 0;
const maxConnectionAttempts = 3;

pool.on('connect', () => {
    console.log('✅ Connected to PostgreSQL database');
    connectionAttempts = 0; // Reset on successful connection
});

pool.on('error', (err) => {
    console.error('❌ Unexpected error on idle client', err);
    connectionAttempts++;
    
    if (connectionAttempts >= maxConnectionAttempts) {
        console.error('❌ Max database connection attempts reached, shutting down...');
        process.exit(1);
    }
});

// Trust proxy for Railway deployment
if (process.env.NODE_ENV === 'production') {
  app.set('trust proxy', 1);
  
} else {
  app.set('trust proxy', true);
  
}

// ENHANCED HEALTH CHECK with database test
app.get('/health', async (req, res) => {
  try {
    // Test database connection
    const client = await pool.connect();
    await client.query('SELECT NOW() as current_time');
    client.release();
    
    res.status(200).json({
      status: 'OK',
      uptime: process.uptime(),
      timestamp: new Date().toISOString(),
      version: 'minimal-1.0.0',
      database: 'connected'
    });
  } catch (error) {
    console.error('❌ Health check failed:', error.message);
    res.status(503).json({
      status: 'ERROR',
      uptime: process.uptime(),
      timestamp: new Date().toISOString(),
      version: 'minimal-1.0.0',
      database: 'disconnected',
      error: error.message
    });
  }
});

// API health check (for compatibility)
app.get('/api/health', (req, res) => {
  res.status(200).json({
    status: 'OK',
    uptime: process.uptime(),
    timestamp: new Date().toISOString(),
    version: 'minimal-1.0.0'
  });
});

// Simple ping endpoint
app.get('/ping', (req, res) => {
  res.json({ 
    pong: true, 
    timestamp: new Date().toISOString(),
    uptime: process.uptime()
  });
});

// Debug endpoint to check file encryption status
app.get('/api/debug/files/:clipId', async (req, res) => {
  try {
    const { clipId } = req.params;
    
    // Get clip information from database
    const clipResult = await pool.query(
      'SELECT * FROM clips WHERE clip_id = $1',
      [clipId]
    );
    
    if (clipResult.rows.length === 0) {
      return res.status(404).json({ error: 'Clip not found' });
    }
    
    const clip = clipResult.rows[0];
    
    // Check if it's a file
    if (clip.content_type !== 'file' || !clip.file_path) {
      return res.status(400).json({ error: 'Not a file clip' });
    }
    
    // Get file path
    const filePath = path.join(STORAGE_PATH, 'files', clip.file_path);
    
    // Check if file exists
    const fileExists = await fs.pathExists(filePath);
    if (!fileExists) {
      return res.status(404).json({ error: 'File not found on disk' });
    }
    
    // Get file stats
    const stats = await fs.stat(filePath);
    
    // Read first 32 bytes to check encryption
    const fileBuffer = await fs.readFile(filePath);
    const firstBytes = fileBuffer.slice(0, 32);
    const firstBytesHex = firstBytes.toString('hex');
    
    // Check if file looks encrypted (should start with IV for AES-GCM)
    const isLikelyEncrypted = fileBuffer.length >= 12 && 
      // AES-GCM uses 12-byte IV, so first 12 bytes should be random
      // We can't definitively say it's encrypted, but we can check patterns
      fileBuffer.length > 100; // Encrypted files are usually larger than original
    
    // Get chunk information
    const chunksResult = await pool.query(
      'SELECT chunk_number, storage_path, chunk_size FROM file_chunks WHERE upload_id = $1 ORDER BY chunk_number',
      [clip.upload_id]
    );
    
    const chunks = chunksResult.rows.map(chunk => {
      const chunkPath = path.join(STORAGE_PATH, 'chunks', chunk.storage_path);
      return {
        chunkNumber: chunk.chunk_number,
        storagePath: chunk.storage_path,
        chunkSize: chunk.chunk_size,
        exists: fs.existsSync(chunkPath),
        actualSize: fs.existsSync(chunkPath) ? fs.statSync(chunkPath).size : 0
      };
    });
    
    res.json({
      clipId,
      fileInfo: {
        filename: clip.filename,
        originalSize: clip.filesize,
        contentType: clip.content_type,
        filePath: clip.file_path,
        uploadId: clip.upload_id
      },
      diskInfo: {
        fileExists,
        fileSize: stats.size,
        fileSizeFormatted: formatBytes(stats.size),
        lastModified: stats.mtime,
        isLikelyEncrypted,
        first32BytesHex: firstBytesHex,
        first32BytesAscii: firstBytes.toString('ascii').replace(/[^\x20-\x7E]/g, '.')
      },
      chunks: {
        totalChunks: chunks.length,
        chunks: chunks
      },
      analysis: {
        isEncrypted: isLikelyEncrypted,
        encryptionIndicators: {
          hasIV: fileBuffer.length >= 12,
          sizeIncreased: stats.size > clip.filesize,
          randomFirstBytes: !isTextContent(firstBytes),
          chunked: chunks.length > 1
        }
      }
    });
    
  } catch (error) {
    console.error('Debug endpoint error:', error);
    res.status(500).json({ error: 'Internal server error' });
  }
});

// Helper function to format bytes
function formatBytes(bytes) {
  if (bytes === 0) return '0 Bytes';
  const k = 1024;
  const sizes = ['Bytes', 'KB', 'MB', 'GB'];
  const i = Math.floor(Math.log(bytes) / Math.log(k));
  return parseFloat((bytes / Math.pow(k, i)).toFixed(2)) + ' ' + sizes[i];
}

// Helper function to check if content looks like text
function isTextContent(buffer) {
  const text = buffer.toString('utf8');
  // Check if it contains mostly printable ASCII characters
  const printableChars = text.replace(/[^\x20-\x7E]/g, '').length;
  const totalChars = text.length;
  return totalChars > 0 && (printableChars / totalChars) > 0.8;
}

// Enhanced middleware configuration
app.use(helmet({
  contentSecurityPolicy: {
    directives: {
      defaultSrc: ["'self'"],
      styleSrc: ["'self'", "'unsafe-inline'"],
      scriptSrc: ["'self'", "'unsafe-inline'", "'unsafe-eval'"],
      scriptSrcAttr: ["'unsafe-inline'"],
      imgSrc: ["'self'", "data:", "https:"],
    },
  },
}));

// Secure CORS Configuration
const corsOptions = {
    origin: function (origin, callback) {
        if (!origin) return callback(null, true);
        
        // Explicitly block Chrome Extensions and other potentially malicious origins
        if (origin.startsWith('chrome-extension://') || 
            origin.startsWith('moz-extension://') || 
            origin.startsWith('safari-extension://') ||
            origin.startsWith('ms-browser-extension://')) {
            console.warn(`🚫 BLOCKED: Browser extension origin: ${origin}`);
            return callback(new Error('Browser extensions are not allowed'));
        }
        
        const allowedOrigins = [];
        
        // Development origins
        if (process.env.NODE_ENV !== 'production') {
            allowedOrigins.push(
                'http://localhost:8080',
                'http://localhost:3000',
                'http://127.0.0.1:8080',
                'http://127.0.0.1:3000'
            );
        }
        
        // Production origins
        if (process.env.NODE_ENV === 'production') {
            allowedOrigins.push(
                'https://qopy.app',
                'https://qopy-production.up.railway.app',
                'https://qopy-staging.up.railway.app',
                'https://qopy-dev.up.railway.app'
            );
            
            // More secure Railway.app subdomain validation
            if (origin.endsWith('.railway.app')) {
                const railwayPattern = /^https:\/\/qopy-[a-zA-Z0-9\-]+(\.up)?\.railway\.app$/;
                if (railwayPattern.test(origin)) {
                    console.log(`✅ Allowed Railway origin: ${origin}`);
                    return callback(null, true);
                } else {
                    console.warn(`🚫 Rejected Railway origin (invalid pattern): ${origin}`);
                    return callback(new Error('Invalid Railway domain pattern'));
                }
            }
        }
        
        if (allowedOrigins.includes(origin)) {
            callback(null, true);
        } else {
            console.warn(`🚫 CORS blocked origin: ${origin}`);
            callback(new Error('Not allowed by CORS'));
        }
    },
    credentials: true,
    optionsSuccessStatus: 200
};

app.use(cors(corsOptions));
app.use(compression());
app.use(express.json({ limit: '10mb' }));
app.use(express.urlencoded({ extended: true, limit: '10mb' }));

// IP-based rate limiting functions
function getClientIP(req) {
  // Trust proxy for Railway deployment
  return req.ip || req.connection.remoteAddress || req.socket.remoteAddress || req.connection.socket?.remoteAddress;
}

// Rate limiting monitoring
function logRateLimitEvent(req, res, next) {
    const clientIP = getClientIP(req);
    const path = req.path;
    
    // Log rate limit hits
    res.on('finish', () => {
        if (res.statusCode === 429) {
            console.warn(`🚫 Rate limit hit by ${clientIP} on ${path}`);
        }
    });
    
    next();
}

// General API rate limiting (per IP)
const generalLimiter = rateLimit({
  windowMs: 15 * 60 * 1000, // 15 minutes
  max: 100, // 100 requests per IP per 15 minutes
  message: {
    error: 'Too many requests',
    message: 'Rate limit exceeded. Please try again later.'
  },
  standardHeaders: true,
  legacyHeaders: false,
  keyGenerator: getClientIP,
  skip: (req) => {
    // Skip rate limiting for health checks and admin routes
    return req.path === '/health' || req.path === '/api/health' || req.path === '/ping' || req.path.startsWith('/api/admin/');
  }
});

// Share API rate limiting (stricter for content creation)
const shareLimiter = rateLimit({
  windowMs: 15 * 60 * 1000, // 15 minutes
  max: 20, // 20 share requests per IP per 15 minutes
  message: {
    error: 'Too many share requests',
    message: 'Share rate limit exceeded. Please try again later.'
  },
  standardHeaders: true,
  legacyHeaders: false,
  keyGenerator: getClientIP
});

// Clip retrieval rate limiting (more permissive for reading)
const retrieveLimiter = rateLimit({
  windowMs: 15 * 60 * 1000, // 15 minutes
  max: 50, // 50 retrieval requests per IP per 15 minutes
  message: {
    error: 'Too many retrieval requests',
    message: 'Retrieval rate limit exceeded. Please try again later.'
  },
  standardHeaders: true,
  legacyHeaders: false,
  keyGenerator: getClientIP
});

// Burst rate limiting (very short window for immediate protection)
const burstLimiter = rateLimit({
  windowMs: 1 * 60 * 1000, // 1 minute
  max: 30, // 30 requests per IP per minute
  message: {
    error: 'Too many requests',
    message: 'Burst rate limit exceeded. Please slow down.'
  },
  standardHeaders: true,
  legacyHeaders: false,
  keyGenerator: getClientIP,
  skip: (req) => {
    // Skip burst limiting for health checks and admin routes
    return req.path === '/health' || req.path === '/api/health' || req.path === '/ping' || req.path.startsWith('/api/admin/');
  }
});

// Apply rate limiting (order matters - most specific first)
app.use('/api/', logRateLimitEvent); // Logging first
app.use('/api/', burstLimiter); // Burst protection
app.use('/api/', generalLimiter); // General protection
app.use('/api/share', shareLimiter); // Share-specific protection
app.use('/api/clip/', retrieveLimiter); // Retrieval-specific protection

// Serve static files (before API routes)
app.use(express.static('public'));

// Explicit static file routes to prevent conflicts with /clip/ routes
app.get('/script.js', (req, res) => {
  res.sendFile(path.join(__dirname, 'public', 'script.js'));
});

app.get('/styles.css', (req, res) => {
  res.sendFile(path.join(__dirname, 'public', 'styles.css'));
});

app.get('/index.html', (req, res) => {
  res.sendFile(path.join(__dirname, 'public', 'index.html'));
});

app.get('/admin.html', (req, res) => {
  res.sendFile(path.join(__dirname, 'public', 'admin.html'));
});

// Explicit routes for static files under /clip/ to prevent conflicts
app.get('/clip/script.js', (req, res) => {
  res.sendFile(path.join(__dirname, 'public', 'script.js'));
});

app.get('/clip/styles.css', (req, res) => {
  res.sendFile(path.join(__dirname, 'public', 'styles.css'));
});

app.get('/clip/index.html', (req, res) => {
  res.sendFile(path.join(__dirname, 'public', 'index.html'));
});

app.get('/clip/admin.html', (req, res) => {
  res.sendFile(path.join(__dirname, 'public', 'admin.html'));
});

// Font routes to prevent conflicts with /clip/ routes
app.get('/clip/fonts/Inter-Regular.woff2', (req, res) => {
  res.sendFile(path.join(__dirname, 'public', 'fonts', 'Inter-Regular.woff2'));
});

app.get('/clip/fonts/Inter-Medium.woff2', (req, res) => {
  res.sendFile(path.join(__dirname, 'public', 'fonts', 'Inter-Medium.woff2'));
});

app.get('/clip/fonts/Inter-SemiBold.woff2', (req, res) => {
  res.sendFile(path.join(__dirname, 'public', 'fonts', 'Inter-SemiBold.woff2'));
});

app.get('/clip/fonts/Inter-Bold.woff2', (req, res) => {
  res.sendFile(path.join(__dirname, 'public', 'fonts', 'Inter-Bold.woff2'));
});

app.get('/clip/fonts/Inter-ExtraBold.woff2', (req, res) => {
  res.sendFile(path.join(__dirname, 'public', 'fonts', 'Inter-ExtraBold.woff2'));
});

// QR Code library route
app.get('/qrcode.min.js', (req, res) => {
  res.sendFile(path.join(__dirname, 'public', 'qrcode.min.js'));
});

app.get('/clip/qrcode.min.js', (req, res) => {
  res.sendFile(path.join(__dirname, 'public', 'qrcode.min.js'));
});

// Logo routes to prevent conflicts with /clip/ routes
app.get('/clip/logos/Favicon.png', (req, res) => {
  res.sendFile(path.join(__dirname, 'public', 'logos', 'Favicon.png'));
});

app.get('/clip/logos/Main Qopy logo.png', (req, res) => {
  res.sendFile(path.join(__dirname, 'public', 'logos', 'Main Qopy logo.png'));
});

// Explicit favicon routes for better browser compatibility
app.get('/favicon.ico', (req, res) => {
  res.sendFile(path.join(__dirname, 'public', 'logos', 'Favicon.png'));
});

app.get('/apple-touch-icon.png', (req, res) => {
  res.sendFile(path.join(__dirname, 'public', 'logos', 'Favicon.png'));
});

// Clip ID generation
function generateClipId(quickShare = false) {
  const chars = 'ABCDEFGHIJKLMNOPQRSTUVWXYZ0123456789';
  let result = '';
  const length = quickShare ? 4 : 10; // 4 für Quick Share, 10 für normale Shares
  
  for (let i = 0; i < length; i++) {
    result += chars.charAt(Math.floor(Math.random() * chars.length));
  }
  return result;
}

// Password hashing functions


// Enhanced cleanup for expired clips and uploads
async function cleanupExpiredClips() {
  try {
    const now = Date.now();
    
    // Get clips that are about to be marked as expired to delete their files
    const expiredClipsWithFiles = await pool.query(
      'SELECT clip_id, file_path FROM clips WHERE expiration_time < $1 AND is_expired = false AND file_path IS NOT NULL',
      [now]
    );
    
    // Delete files for expired clips
    let deletedFilesCount = 0;
    for (const clip of expiredClipsWithFiles.rows) {
      if (clip.file_path) {
        const result = await safeDeleteFile(clip.file_path);
        if (result.success) {
          deletedFilesCount++;
          console.log(`🧹 Deleted expired file: ${clip.file_path} (clip: ${clip.clip_id})`);
        } else {
          console.warn(`⚠️ Failed to delete expired file: ${clip.file_path} - ${result.reason}: ${result.error}`);
        }
      }
    }
    
    // Mark expired clips as expired instead of deleting them
    const markResult = await pool.query(
      'UPDATE clips SET is_expired = true WHERE expiration_time < $1 AND is_expired = false',
      [now]
    );
    
    // Delete clips that have been expired for more than 5 minutes
    const deleteResult = await pool.query(
      'DELETE FROM clips WHERE is_expired = true AND expiration_time < $1',
      [now - (5 * 60 * 1000)] // 5 minutes ago
    );
    
    // Check if we need to reset the sequence (if we're approaching the limit)
    const sequenceCheck = await pool.query(
      'SELECT last_value FROM clips_id_seq'
    );
    const currentSequence = parseInt(sequenceCheck.rows[0].last_value);
    
    // If we're above 2 billion (approaching SERIAL limit), reset to safe value
    if (currentSequence > 2000000000) {
      const maxIdResult = await pool.query('SELECT COALESCE(MAX(id), 0) as max_id FROM clips');
      const maxId = parseInt(maxIdResult.rows[0].max_id);
      const newStartValue = Math.max(1, maxId + 1000); // Start 1000 above current max
      
      await pool.query(
        'ALTER SEQUENCE clips_id_seq RESTART WITH $1',
        [newStartValue]
      );
      
      console.log(`🔄 Reset SERIAL sequence to ${newStartValue} (was ${currentSequence})`);
    }
    
    if (deletedFilesCount > 0) {
      console.log(`🧹 Deleted ${deletedFilesCount} expired files`);
    }
    
    if (markResult.rowCount > 0) {
      console.log(`🏷️ Marked ${markResult.rowCount} clips as expired`);
    }
    
    if (deleteResult.rowCount > 0) {
      console.log(`🧹 Permanently deleted ${deleteResult.rowCount} old expired clips`);
    }
  } catch (error) {
    console.error('❌ Error cleaning up expired clips:', error.message);
  }
}

// Helper function for clip retrieval (shared between GET and POST endpoints)
async function handleClipRetrieval(req, res, clip, clipId) {
  try {
    // Update access count and timestamp
    await pool.query(`
      UPDATE clips 
      SET access_count = access_count + 1, accessed_at = $1 
      WHERE clip_id = $2
    `, [Date.now(), clipId]);
    
    // Update statistics
    await updateStatistics('clip_accessed');

    // Handle content based on storage type
    let responseContent;
    let contentMetadata = {};
    
    if (clip.content_type === 'file') {
      // File stored on disk - redirect to file endpoint
      return res.json({
        success: true,
        contentType: 'file',
        redirectTo: `/api/file/${clipId}`,
        filename: clip.original_filename,
        filesize: clip.filesize,
        mimeType: clip.mime_type,
        expiresAt: clip.expiration_time,
        oneTime: clip.one_time
      });
    } else if (clip.file_path) {
      // Content stored as file - redirect to file endpoint for unified handling
      if (clip.content_type === 'text') {
        // Text content stored as file - redirect to file endpoint but mark as text
        const response = {
          success: true,
          contentType: 'text',
          redirectTo: `/api/file/${clipId}`,
          filename: clip.original_filename,
          filesize: clip.filesize,
          mimeType: clip.mime_type || 'text/plain',
          expiresAt: clip.expiration_time,
          oneTime: clip.one_time,
          isTextFile: true // Special flag to indicate this should be decrypted and shown as text
        };
        
        // For Quick Share clips (4-digit ID), include the secret for decryption
        if (clipId.length === 4 && clip.password_hash) {
          console.log('🔑 Adding quickShareSecret for 4-digit clip:', clipId, 'secret:', clip.password_hash);
          response.quickShareSecret = clip.password_hash;
        }
        
        return res.json(response);
      } else {
        // Regular file - redirect to file endpoint
        return res.json({
          success: true,
          contentType: 'file',
          redirectTo: `/api/file/${clipId}`,
          filename: clip.original_filename,
          filesize: clip.filesize,
          mimeType: clip.mime_type,
          expiresAt: clip.expiration_time,
          oneTime: clip.one_time
        });
      }
    } else if (clip.content) {
      // Content stored inline in database
      if (clip.content_type === 'text') {
        responseContent = clip.content; // Already a string
        contentMetadata.contentType = 'text';
      } else {
        // Binary content
        if (Buffer.isBuffer(clip.content)) {
          responseContent = Array.from(clip.content);
          contentMetadata.contentType = 'binary';
        } else if (typeof clip.content === 'string') {
          responseContent = clip.content;
          contentMetadata.contentType = 'text';
        } else {
          responseContent = clip.content.toString();
          contentMetadata.contentType = 'text';
        }
      }
      
      // Handle one-time access for inline content
      if (clip.one_time) {
        console.log('🔥 One-time access for inline content, deleting clip:', clipId);
        await pool.query('DELETE FROM clips WHERE clip_id = $1', [clipId]);
      }
    } else {
      return res.status(404).json({
        error: 'No content found',
        message: 'The clip contains no content'
      });
    }

    // Prepare response for inline content
    const response = {
      success: true,
      content: responseContent,
      contentType: contentMetadata.contentType || 'binary',
      expiresAt: clip.expiration_time,
      oneTime: clip.one_time,
      hasPassword: false
    };

    // Add file metadata if available
    if (clip.filesize) response.filesize = clip.filesize;
    if (clip.mime_type) response.mimeType = clip.mime_type;

    // For Quick Share clips, include the secret for decryption
    if (clipId.length === 4 && clip.password_hash) {
      console.log('🔑 Adding quickShareSecret for 4-digit clip (inline):', clipId, 'secret:', clip.password_hash);
      response.quickShareSecret = clip.password_hash;
    } else if (clipId.length === 10) {
      response.hasPassword = clip.requires_access_code || false;
    }
    
    return res.json(response);

  } catch (error) {
    console.error('❌ Error in handleClipRetrieval:', error.message);
    return res.status(500).json({
      error: 'Internal server error',
      message: 'Failed to retrieve clip'
    });
  }
}

// Helper function to safely delete files with permission handling
async function safeDeleteFile(filePath) {
    try {
        // Check if file exists
        const fileExists = await fs.pathExists(filePath);
        if (!fileExists) {
            return { success: true, reason: 'file_not_exists' };
        }
        
        // Get file stats
        const stats = await fs.stat(filePath);
        
        // Try to delete
        await fs.unlink(filePath);
        return { success: true, reason: 'deleted' };
    } catch (error) {
        // Handle specific error cases
        if (error.code === 'ENOENT') {
            return { success: true, reason: 'file_not_exists' };
        } else if (error.code === 'EACCES' || error.code === 'EPERM') {
            return { success: false, reason: 'permission_denied', error: error.message };
        } else if (error.code === 'EBUSY' || error.code === 'ENOTEMPTY') {
            return { success: false, reason: 'file_in_use', error: error.message };
        } else {
            return { success: false, reason: 'unknown_error', error: error.message };
        }
    }
}

// Cleanup expired uploads and orphaned files
async function cleanupExpiredUploads() {
  try {
    const now = Date.now();
    
    // Get expired upload sessions
    const expiredSessions = await pool.query(
      'SELECT upload_id FROM upload_sessions WHERE expiration_time < $1 OR (status = $2 AND last_activity < $3)',
      [now, 'uploading', now - (24 * 60 * 60 * 1000)] // 24 hours old
    );
    
    for (const session of expiredSessions.rows) {
      const uploadId = session.upload_id;
      
      try {
        // Get and delete chunks
        const chunks = await pool.query(
          'SELECT storage_path FROM file_chunks WHERE upload_id = $1',
          [uploadId]
        );
        
        for (const chunk of chunks.rows) {
          const result = await safeDeleteFile(chunk.storage_path);
          if (!result.success) {
            console.warn(`⚠️ Failed to delete chunk file: ${chunk.storage_path} - ${result.reason}: ${result.error}`);
          }
        }
        
        // Delete database records
        await pool.query('DELETE FROM file_chunks WHERE upload_id = $1', [uploadId]);
        await pool.query('DELETE FROM upload_sessions WHERE upload_id = $1', [uploadId]);
        
        // Clear cache
        if (redis) {
          await redis.del(`upload:${uploadId}`);
        }
        
      } catch (error) {
        console.error(`❌ Error cleaning up upload ${uploadId}:`, error.message);
      }
    }
    
    if (expiredSessions.rows.length > 0) {
      console.log(`🧹 Cleaned up ${expiredSessions.rows.length} expired upload sessions`);
    }
    
    // Clean up orphaned files (files without corresponding clips)
    const orphanedFiles = await pool.query(`
      SELECT file_path FROM clips 
      WHERE content_type = 'file' AND file_path IS NOT NULL 
      AND NOT EXISTS (
        SELECT 1 FROM clips c2 WHERE c2.file_path = clips.file_path AND c2.expiration_time >= $1
      )
    `, [now]);
    
    let deletedCount = 0;
    let failedCount = 0;
    
    for (const file of orphanedFiles.rows) {
      const result = await safeDeleteFile(file.file_path);
      
      if (result.success) {
        if (result.reason === 'deleted') {
          deletedCount++;
          console.log(`✅ Successfully deleted orphaned file: ${file.file_path}`);
        } else {
          console.log(`ℹ️ Orphaned file already deleted: ${file.file_path}`);
        }
      } else {
        failedCount++;
        console.warn(`⚠️ Failed to delete orphaned file: ${file.file_path}`, {
          reason: result.reason,
          error: result.error
        });
        
        // Log specific error types
        if (result.reason === 'permission_denied') {
          console.error(`🔒 Permission denied deleting file: ${file.file_path}`);
        } else if (result.reason === 'file_in_use') {
          console.error(`🔒 File in use or directory not empty: ${file.file_path}`);
        }
      }
    }
    
    if (orphanedFiles.rows.length > 0) {
      console.log(`🧹 Orphaned file cleanup: ${deletedCount} deleted, ${failedCount} failed, ${orphanedFiles.rows.length} total`);
    }
    
  } catch (error) {
    console.error('❌ Error cleaning up expired uploads:', error.message);
  }
}

// Upload session management functions
async function createUploadSession(sessionData) {
    console.log(`📝 Creating upload session: ${sessionData.uploadId}, total_chunks: ${sessionData.total_chunks}`);
    
    if (redis) {
        await redis.setEx(`upload:${sessionData.uploadId}`, 3600, JSON.stringify(sessionData));
        console.log(`✅ Cached session in Redis: ${sessionData.uploadId}`);
    }
    
    return sessionData;
}

async function getUploadSession(uploadId) {
    console.log(`🔍 Getting upload session: ${uploadId}`);
    
    try {
        if (redis) {
            console.log(`🔍 Checking Redis for session: ${uploadId}`);
            const cached = await redis.get(`upload:${uploadId}`);
            if (cached) {
                console.log(`✅ Found session in Redis: ${uploadId}`);
                try {
                    const parsed = JSON.parse(cached);
                    console.log(`🔍 Redis session keys:`, Object.keys(parsed));
                    console.log(`🔍 Redis session sample values:`, {
                        upload_id: parsed.upload_id,
                        filename: parsed.filename,
                        total_chunks: parsed.total_chunks,
                        uploaded_chunks: parsed.uploaded_chunks,
                        is_text_content: parsed.is_text_content
                    });
                    return parsed;
                } catch (error) {
                    console.error(`❌ Error parsing Redis session:`, error);
                    console.log(`🔍 Raw Redis data:`, cached);
                    // Fall through to database lookup
                }
            } else {
                console.log(`❌ No session found in Redis: ${uploadId}`);
            }
        }
    } catch (redisError) {
        console.error(`❌ Redis error:`, redisError);
    }
    
    // Fallback to database
    console.log(`🔍 Falling back to database for session: ${uploadId}`);
    try {
        const result = await pool.query(
            'SELECT * FROM upload_sessions WHERE upload_id = $1',
            [uploadId]
        );
        
        if (result.rows[0]) {
            const session = result.rows[0];
            console.log(`✅ Found session in database: ${uploadId}`, {
                uploaded_chunks: `${session.uploaded_chunks}/${session.total_chunks}`,
                has_password: session.has_password,
                one_time: session.one_time,
                quick_share: session.quick_share,
                is_text_content: session.is_text_content
            });
            
            // Cache it for next time
            if (redis) {
                try {
                    await redis.setEx(`upload:${uploadId}`, 3600, JSON.stringify(session));
                    console.log(`✅ Cached database session in Redis: ${uploadId}`);
                } catch (cacheError) {
                    console.error(`❌ Error caching session:`, cacheError);
                }
            }
            
            return session;
        } else {
            console.log(`❌ Session not found in database: ${uploadId}`);
            return null;
        }
    } catch (dbError) {
        console.error(`❌ Database error:`, dbError);
        return null;
    }
}

async function updateUploadSession(uploadId, updates) {
    console.log(`🔄 Updating upload session: ${uploadId}, uploaded_chunks: ${updates.uploaded_chunks}, status: ${updates.status}`);
    await pool.query(
        'UPDATE upload_sessions SET uploaded_chunks = $1, last_activity = $2, status = $3 WHERE upload_id = $4',
        [updates.uploaded_chunks, Date.now(), updates.status || 'uploading', uploadId]
    );
    if (redis) {
        // Hole Session direkt aus der Datenbank, nicht aus Redis!
        const result = await pool.query('SELECT * FROM upload_sessions WHERE upload_id = $1', [uploadId]);
        const session = result.rows[0];
        if (session) {
            await redis.setEx(`upload:${uploadId}`, 3600, JSON.stringify(session));
        }
    }
    console.log(`✅ Upload session updated: ${uploadId}`);
}

// File utility functions
function generateUploadId() {
    return crypto.randomBytes(16).toString('hex');
}

function calculateChunks(filesize) {
    return Math.ceil(filesize / CHUNK_SIZE);
}

async function saveChunkToFile(uploadId, chunkNumber, chunkData) {
    const chunkDir = path.join(STORAGE_PATH, 'chunks', uploadId);
    await fs.mkdir(chunkDir, { recursive: true });
    
    const chunkPath = path.join(chunkDir, `chunk_${chunkNumber}`);
    await fs.writeFile(chunkPath, chunkData);
    
    return chunkPath;
}

async function assembleFile(uploadId, session) {
    try {
        console.log(`🔍 assembleFile started for uploadId: ${uploadId}, filename: ${session.filename}`);
        const finalPath = path.join(STORAGE_PATH, 'files', `${uploadId}_${session.filename}`);
        console.log(`🔍 Final path: ${finalPath}`);
        
        await fs.mkdir(path.dirname(finalPath), { recursive: true });
        console.log(`🔍 Directory created/verified: ${path.dirname(finalPath)}`);
        
        const writeStream = require('fs').createWriteStream(finalPath);
        
        for (let i = 0; i < session.total_chunks; i++) {
            // Use the same path format as saveChunkToFile: /chunks/{uploadId}/chunk_{chunkNumber}
            const chunkPath = path.join(STORAGE_PATH, 'chunks', uploadId, `chunk_${i}`);
            console.log(`🔍 Reading chunk ${i} from: ${chunkPath}`);
            
            // Check if chunk file exists
            const chunkExists = await fs.pathExists(chunkPath);
            if (!chunkExists) {
                throw new Error(`Chunk file not found: ${chunkPath}`);
            }
            
            const chunkData = await fs.readFile(chunkPath);
            console.log(`🔍 Chunk ${i} size: ${chunkData.length} bytes`);
            writeStream.write(chunkData);
        }
        
        writeStream.end();
        console.log(`🔍 Write stream ended, file assembled: ${finalPath}`);
        
        // Clean up chunks - remove individual chunk files (not directory)
        for (let i = 0; i < session.total_chunks; i++) {
            const chunkPath = path.join(STORAGE_PATH, 'chunks', uploadId, `chunk_${i}`);
            try {
                await fs.unlink(chunkPath);
                console.log(`🧹 Cleaned up chunk: ${chunkPath}`);
            } catch (error) {
                console.warn(`⚠️ Could not delete chunk ${chunkPath}:`, error.message);
            }
        }
        
        console.log(`✅ assembleFile completed successfully: ${finalPath}`);
        return finalPath;
    } catch (error) {
        console.error(`❌ Error in assembleFile for uploadId ${uploadId}:`, error);
        throw error;
    }
}

// Multi-part upload endpoints



// Upload chunk (removed duplicate endpoint)

// Complete upload
app.post('/api/upload/complete/:uploadId', async (req, res) => {
    try {
        console.log('🔍 Upload complete route started');
        const { uploadId } = req.params;
        console.log('🔍 UploadId from params:', uploadId);
        
        console.log('🔍 Request body:', JSON.stringify(req.body, null, 2));
        
        // Support both old file upload system and new text upload system
        let quickShareSecret, clientAccessCodeHash, requiresAccessCode, textContent, isTextUpload, contentType;
        let password, urlSecret; // File upload system
        
        try {
            // Try new text upload system first - check for isTextUpload or quickShareSecret too
            if (req.body.accessCodeHash || req.body.requiresAccessCode !== undefined || req.body.isTextUpload || req.body.quickShareSecret) {
                console.log('🔍 Using NEW text upload system');
                ({ quickShareSecret, accessCodeHash: clientAccessCodeHash, requiresAccessCode, textContent, isTextUpload, contentType } = req.body);
            } else {
                console.log('🔍 Using OLD file upload system');
                ({ password, urlSecret } = req.body);
                // Convert old system to new system
                isTextUpload = false;
                contentType = 'file';
                requiresAccessCode = !!password;
                clientAccessCodeHash = password; // Use password as access code hash for legacy
            }
            
            console.log('🔑 Upload complete request body:', { 
                quickShareSecret: quickShareSecret,
                hasAccessCodeHash: !!clientAccessCodeHash,
                requiresAccessCode: requiresAccessCode,
                isTextUpload: isTextUpload,
                contentType: contentType,
                fullRequestBody: req.body
            });
        } catch (destructureError) {
            console.error('❌ Error destructuring request body:', destructureError);
            throw destructureError;
        }
        
        console.log('🔍 About to get upload session');
        const session = await getUploadSession(uploadId);
        console.log('🔍 Upload session retrieved:', !!session);
        console.log('🔍 Session type:', typeof session);
        console.log('🔍 Session keys:', session ? Object.keys(session) : 'null');
        
        if (!session) {
            return res.status(404).json({
                error: 'Upload session not found',
                message: 'Invalid upload ID or session expired'
            });
        }
        
        try {
            console.log('🔑 Upload session details:', { 
                uploadId: session.upload_id, 
                quick_share: session.quick_share, 
                has_password: session.has_password,
                one_time: session.one_time,
                is_text_content: session.is_text_content,
                uploaded_chunks: session.uploaded_chunks,
                total_chunks: session.total_chunks
            });
        } catch (error) {
            console.error('❌ Error logging session details:', error);
            console.log('🔍 Session object keys:', Object.keys(session));
            console.log('🔍 Session object values:', Object.values(session));
            
            // FORCE session structure to be compatible
            if (!session.upload_id) session.upload_id = session.id;
            if (!session.quick_share) session.quick_share = false;
            if (!session.has_password) session.has_password = false;
            if (!session.one_time) session.one_time = false;
            if (!session.is_text_content) session.is_text_content = false;
            if (!session.uploaded_chunks) session.uploaded_chunks = 0;
            if (!session.total_chunks) session.total_chunks = 1;
            
            console.log('🔧 FORCED session structure:', {
                uploadId: session.upload_id,
                quick_share: session.quick_share,
                has_password: session.has_password,
                one_time: session.one_time,
                is_text_content: session.is_text_content,
                uploaded_chunks: session.uploaded_chunks,
                total_chunks: session.total_chunks
            });
        }

        console.log('🔍 About to check expiration_time');
        // Ensure expiration_time is set (fallback to 24 hours if missing)
        if (!session.expiration_time) {
            console.warn(`⚠️ Missing expiration_time for session ${uploadId}, using 24 hours as fallback`);
            session.expiration_time = Date.now() + (24 * 60 * 60 * 1000); // 24 hours
        }
        console.log('🔍 Expiration_time check completed');

        // Handle text uploads vs file uploads differently
        let filePath = null;
        let actualFilesize = 0;

        // Both text and file uploads use the same logic
        console.log('📝 Processing upload:', uploadId, 'isTextUpload:', isTextUpload);
        
        // SAFE session access with fallbacks
        const uploadedChunks = session.uploaded_chunks || 0;
        const totalChunks = session.total_chunks || 1;
        
        console.log('📝 Chunk check:', { uploadedChunks, totalChunks });
        
        if (uploadedChunks < totalChunks) {
            return res.status(400).json({
                error: 'Upload incomplete',
                message: `Only ${uploadedChunks}/${totalChunks} chunks uploaded`
            });
        }

        console.log('📝 About to assemble file:', uploadId);
        // Assemble file from chunks (same logic for both text and files)
        filePath = await assembleFile(uploadId, session);
        console.log('📝 File assembled successfully:', filePath);
        
        // Get actual file size
        actualFilesize = (await fs.stat(filePath)).size;
        console.log('📝 Content assembled from chunks:', filePath, 'size:', actualFilesize, 'isText:', isTextUpload);
        
        // Get actual file size for both text and file uploads (if not already set)
        if (actualFilesize === 0) {
            actualFilesize = (await fs.stat(filePath)).size;
        }
        
        // Create clip - use quick_share setting for text content, normal IDs for files
        const clipId = generateClipId(session.is_text_content ? session.quick_share : false);
        console.log('🔍 Generated clipId:', clipId);
        
        // All content is now stored as files (no database content storage)
        let isFile = true;
        
        if (session.is_text_content) {
            console.log(`📝 Text content stored as file: ${filePath} (${actualFilesize} bytes encrypted)`);
        }

        // NEW: Zero-Knowledge Access Code System
        let passwordHash = null;
        let accessCodeHash = null;
        let shouldRequireAccessCode = false;
        
        try {
            console.log('🔐 Zero-Knowledge Access Code Analysis:', {
                uploadId,
                sessionHasPassword: session.has_password,
                isQuickShare: session.quick_share,
                hasQuickShareSecret: !!quickShareSecret,
                hasClientAccessCodeHash: !!clientAccessCodeHash,
                clientAccessCodeHashLength: clientAccessCodeHash ? clientAccessCodeHash.length : 0,
                requiresAccessCode: requiresAccessCode,
                requiresAccessCodeType: typeof requiresAccessCode
            });
        } catch (error) {
            console.error('❌ Error in Zero-Knowledge Access Code Analysis:', error);
        }
        
        try {
            if (session.quick_share && quickShareSecret) {
                // Quick Share: Store secret in password_hash field (legacy compatibility)
                console.log('🔑 Setting Quick Share secret for upload:', uploadId, 'secret:', quickShareSecret);
                passwordHash = quickShareSecret;
                accessCodeHash = null;
                shouldRequireAccessCode = false;
            } else if (requiresAccessCode && clientAccessCodeHash) {
                // Normal Share with Password: Use client-generated access code hash
                console.log('🔐 Using client-side access code hash (Zero-Knowledge):', uploadId);
                accessCodeHash = clientAccessCodeHash;
                shouldRequireAccessCode = true; // FORCE TRUE
                passwordHash = 'client-encrypted'; // Mark as client-encrypted for legacy compatibility
                console.log('🔐 Zero-Knowledge Access Code Hash stored:', {
                    accessCodeHash: accessCodeHash ? accessCodeHash.substring(0, 16) + '...' : null,
                    requiresAccessCode: shouldRequireAccessCode,
                    passwordHash: 'client-encrypted'
                });
            } else {
                console.log('🔐 Condition check failed:', {
                    requiresAccessCode: requiresAccessCode,
                    hasClientAccessCodeHash: !!clientAccessCodeHash,
                    condition: requiresAccessCode && clientAccessCodeHash
                });
                // Normal Share without Password: Only URL secret protection (client-side only)
                console.log('🔐 URL secret only protection (Zero-Knowledge):', uploadId);
                passwordHash = null;
                accessCodeHash = null;
                shouldRequireAccessCode = false;
            }
        } catch (error) {
            console.error('❌ Error in upload logic:', error);
            throw error;
        }

        // NEW: Zero-Knowledge File System - No download tokens needed
        // All authentication happens via access codes, URL secrets remain client-side
        console.log('🔐 Zero-Knowledge File System: No download tokens generated - client handles all encryption and URL secrets');

        // Create file metadata object (Zero-Knowledge)
        const fileMetadata = {
            uploadId,
            originalUploadSession: true,
            originalFileSize: session.filesize, // Store original size in metadata
            actualFileSize: actualFilesize,
            // No downloadToken - using Zero-Knowledge access code system
            zeroKnowledge: true
        };

        console.log('📝 Storing file_metadata:', fileMetadata);

        // FORCE requiresAccessCode to boolean
        if (requiresAccessCode && clientAccessCodeHash) {
            shouldRequireAccessCode = true;
        }
        
        // Log database insert parameters for debugging
        console.log('💾 Database Insert Parameters:', {
            clipId,
            contentType: session.is_text_content ? 'text' : 'file',
            passwordHash,
            accessCodeHash: accessCodeHash ? accessCodeHash.substring(0, 16) + '...' : null,
            requiresAccessCode: shouldRequireAccessCode,
            requiresAccessCodeType: typeof shouldRequireAccessCode,
            FORCED_VALUE: shouldRequireAccessCode,
            isFile
        });

        // Store clip in database (content column removed - all content stored as files)
        await pool.query(`
            INSERT INTO clips 
            (clip_id, content_type, expiration_time, password_hash, one_time, quick_share, created_at,
             file_path, original_filename, mime_type, filesize, is_file, file_metadata,
             access_code_hash, requires_access_code)
            VALUES ($1, $2, $3, $4, $5, $6, $7, $8, $9, $10, $11, $12, $13, $14, $15)
        `, [
            clipId,
            // Keep content_type = 'text' for text content, even when stored as file
            session.is_text_content ? 'text' : 'file',
            session.expiration_time,
            passwordHash, // Use the calculated password hash (Quick Share secret or 'client-encrypted')
            session.one_time,
            session.quick_share, // Add quick_share from session
            Date.now(),
            isFile ? filePath : null,
            session.original_filename,
            session.mime_type,
            actualFilesize, // Use actual file size (encrypted if applicable)
            isFile,
            JSON.stringify(fileMetadata),
            accessCodeHash, // New: Access code hash for password protection
            shouldRequireAccessCode // New: Whether access code is required
        ]);

        console.log('✅ Database insert completed successfully');

        // Update statistics
        await updateStatistics('clip_created');
        
        if (session.quick_share) {
            await updateStatistics('quick_share_created');
        } else if (session.has_password) {
            await updateStatistics('password_protected_created');
        } else {
            await updateStatistics('normal_created');
        }
        
        if (session.one_time) {
            await updateStatistics('one_time_created');
        }

        // Clean up upload session (order matters due to foreign key constraints)
        await pool.query('DELETE FROM file_chunks WHERE upload_id = $1', [uploadId]);
        await pool.query('DELETE FROM upload_sessions WHERE upload_id = $1', [uploadId]);
        
        if (redis) {
            await redis.del(`upload:${uploadId}`);
        }

        res.json({
            success: true,
            clipId,
            // Use /clip/ URL for text content, /file/ URL for regular files
            url: session.is_text_content 
                ? `${req.protocol}://${req.get('host')}/clip/${clipId}`
                : `${req.protocol}://${req.get('host')}/file/${clipId}`,
            filename: session.original_filename,
            filesize: session.filesize, // Return original size for display
            expiresAt: session.expiration_time,
            quickShare: session.quick_share, // Include Quick Share flag for client
            oneTime: session.one_time, // Include one-time flag for client
            isFile: isFile
        });

    } catch (error) {
        console.error('❌ Error completing upload:', error);
        console.error('❌ Error stack:', error.stack);
        res.status(500).json({
            error: 'Internal server error',
            message: 'Failed to complete upload',
            details: error.message
        });
    }
});

// Upload status
app.get('/api/upload/:uploadId/status', async (req, res) => {
    try {
        const { uploadId } = req.params;
        
        const session = await getUploadSession(uploadId);
        if (!session) {
            return res.status(404).json({
                error: 'Upload session not found'
            });
        }

        res.json({
            success: true,
            uploadId,
            status: session.status,
            uploadedChunks: session.uploaded_chunks,
            totalChunks: session.total_chunks,
            progress: Math.round((session.uploaded_chunks / session.total_chunks) * 100)
        });

    } catch (error) {
        console.error('❌ Error getting upload status:', error.message);
        res.status(500).json({
            error: 'Internal server error',
            message: 'Failed to get upload status'
        });
    }
});

// Cancel upload
app.delete('/api/upload/:uploadId', async (req, res) => {
    try {
        const { uploadId } = req.params;
        
        // Clean up chunks
        const chunkDir = path.join(STORAGE_PATH, 'chunks', uploadId);
        await fs.rm(chunkDir, { recursive: true, force: true });
        
        // Clean up database
        await pool.query('DELETE FROM file_chunks WHERE upload_id = $1', [uploadId]);
        await pool.query('DELETE FROM upload_sessions WHERE upload_id = $1', [uploadId]);
        
        if (redis) {
            await redis.del(`upload:${uploadId}`);
        }

        res.json({
            success: true,
            message: 'Upload cancelled'
        });

    } catch (error) {
        console.error('❌ Error cancelling upload:', error.message);
        res.status(500).json({
            error: 'Internal server error',
            message: 'Failed to cancel upload'
        });
    }
});

// Content-Sanitization-Funktion

// ==========================================
// UPLOAD MANAGEMENT SYSTEM
// ==========================================

// Upload ID generation
function generateUploadId() {
    return uuidv4().replace(/-/g, '').substring(0, 16).toUpperCase();
}

// Checksum calculation removed - not needed for security

// Cache helper functions
async function setCache(key, value, ttl = 3600) {
    if (redis) {
        await redis.setEx(key, ttl, JSON.stringify(value));
    }
}

async function getCache(key) {
    if (redis) {
        const cached = await redis.get(key);
        return cached ? JSON.parse(cached) : null;
    }
    return null;
}

// Upload rate limiting
const uploadLimiter = rateLimit({
    windowMs: 15 * 60 * 1000, // 15 minutes
    max: 10, // 10 upload sessions per IP
    message: {
        error: 'Too many uploads',
        message: 'Upload rate limit exceeded. Please try again later.'
    },
    standardHeaders: true,
    legacyHeaders: false,
    keyGenerator: getClientIP
});

// Apply upload rate limiting
app.use('/api/upload', uploadLimiter);

// ==========================================
// UPLOAD ENDPOINTS
// ==========================================

// Initiate upload
app.post('/api/upload/initiate', [
    body('filename').isString().isLength({ min: 1, max: 255 }).withMessage('Valid filename required'),
    body('filesize').isInt({ min: 1, max: MAX_FILE_SIZE }).withMessage(`File size must be between 1 byte and ${MAX_FILE_SIZE} bytes`),
    body('mimeType').optional().isString().isLength({ min: 1, max: 100 }).withMessage('Valid MIME type required'),
    body('expiration').optional().isIn(['5min', '15min', '30min', '1hr', '6hr', '24hr']).withMessage('Invalid expiration time'),
    body('hasPassword').optional().isBoolean().withMessage('hasPassword must be a boolean'),
    body('oneTime').optional().isBoolean().withMessage('oneTime must be a boolean'),
    body('quickShare').optional().isBoolean().withMessage('quickShare must be a boolean'),
    body('contentType').optional().isIn(['text', 'file']).withMessage('contentType must be text or file'),
    body('isTextContent').optional().isBoolean().withMessage('isTextContent must be a boolean')
], async (req, res) => {
    try {
        const errors = validationResult(req);
        if (!errors.isEmpty()) {
            return res.status(400).json({
                error: 'Validation failed',
                details: errors.array()
            });
        }

        const { filename, filesize, mimeType, expiration = '24hr', hasPassword = false, oneTime = false, quickShare = false, contentType = 'text', isTextContent = false } = req.body;
        
        // Set appropriate MIME type based on content type
        let finalMimeType = mimeType;
        if (isTextContent || contentType === 'text') {
            finalMimeType = 'text/plain; charset=utf-8';
        } else if (!mimeType) {
            finalMimeType = 'application/octet-stream';
        }
        
        console.log('📤 Upload Initiation Request:', {
            filename,
            filesize,
            mimeType: finalMimeType,
            expiration,
            hasPassword,
            oneTime,
            quickShare,
            contentType,
            isTextContent
        });
        
        console.log('🔐 Upload Initiation - hasPassword flag analysis:', {
            hasPasswordFromRequest: hasPassword,
            hasPasswordType: typeof hasPassword,
            willSetHasPasswordInDB: hasPassword
        });
        
        // Calculate chunks
        const totalChunks = Math.ceil(filesize / CHUNK_SIZE);
        
        // Generate upload ID
        const uploadId = generateUploadId();
        
        // Calculate expiration time
        const expirationTimes = {
            '5min': 5 * 60 * 1000,
            '15min': 15 * 60 * 1000,
            '30min': 30 * 60 * 1000,
            '1hr': 60 * 60 * 1000,
            '6hr': 6 * 60 * 60 * 1000,
            '24hr': 24 * 60 * 60 * 1000
        };
        
        const expirationTime = Date.now() + expirationTimes[expiration];
        const clientIP = getClientIP(req);
        
        // Store upload session in database
        await pool.query(`
            INSERT INTO upload_sessions (
                upload_id, filename, original_filename, filesize, mime_type, 
                chunk_size, total_chunks, expiration_time, has_password, 
                one_time, quick_share, client_ip, created_at, last_activity,
                is_text_content
            ) VALUES ($1, $2, $3, $4, $5, $6, $7, $8, $9, $10, $11, $12, $13, $14, $15)
        `, [
            uploadId, filename, filename, filesize, finalMimeType,
            CHUNK_SIZE, totalChunks, expirationTime, hasPassword,
            oneTime, quickShare, clientIP, Date.now(), Date.now(),
            isTextContent || contentType === 'text'
        ]);

        // Cache session data for quick access
        await setCache(`upload:${uploadId}`, {
            uploadId, 
            filename, 
            original_filename: filename,
            filesize, 
            mime_type: finalMimeType, 
            chunk_size: CHUNK_SIZE,
            total_chunks: totalChunks, 
            uploaded_chunks: 0,
            expiration_time: expirationTime,
            has_password: hasPassword,
            one_time: oneTime,
            quick_share: quickShare,
            client_ip: clientIP,
            created_at: Date.now(),
            last_activity: Date.now(),
            is_text_content: isTextContent || contentType === 'text',
            status: 'uploading'
        });

        res.json({
            success: true,
            uploadId,
            chunkSize: CHUNK_SIZE,
            totalChunks,
            uploadUrl: `/api/upload/chunk/${uploadId}`,
            expiresAt: expirationTime
        });

    } catch (error) {
        console.error('❌ Error initiating upload:', error.message);
        res.status(500).json({
            error: 'Internal server error',
            message: 'Failed to initiate upload'
        });
    }
});

// Upload chunk
app.post('/api/upload/chunk/:uploadId/:chunkNumber', [
    param('uploadId').isString().isLength({ min: 16, max: 16 }).withMessage('Invalid upload ID'),
    param('chunkNumber').isInt({ min: 0 }).withMessage('Invalid chunk number')
], upload.single('chunk'), async (req, res) => {
    try {
        const errors = validationResult(req);
        if (!errors.isEmpty()) {
            return res.status(400).json({
                error: 'Validation failed',
                details: errors.array()
            });
        }

        const { uploadId, chunkNumber } = req.params;
        const chunkNum = parseInt(chunkNumber);

        console.log(`📤 Chunk upload request: uploadId=${uploadId}, chunkNumber=${chunkNumber}, hasFile=${!!req.file}`);

        // Verify upload session exists and is active
        const sessionResult = await pool.query(
            'SELECT * FROM upload_sessions WHERE upload_id = $1 AND status = $2',
            [uploadId, 'uploading']
        );

        if (sessionResult.rows.length === 0) {
            return res.status(404).json({
                error: 'Upload session not found',
                message: 'Invalid or expired upload session'
            });
        }

        const session = sessionResult.rows[0];

        // Check if chunk number is valid
        if (chunkNum >= session.total_chunks) {
            return res.status(400).json({
                error: 'Invalid chunk number',
                message: `Chunk number must be less than ${session.total_chunks}`
            });
        }

        // Check if chunk already exists
        const existingChunk = await pool.query(
            'SELECT * FROM file_chunks WHERE upload_id = $1 AND chunk_number = $2',
            [uploadId, chunkNum]
        );

        if (existingChunk.rows.length > 0) {
            return res.status(409).json({
                error: 'Chunk already uploaded',
                message: 'This chunk has already been uploaded'
            });
        }

        // Check if file was uploaded
        if (!req.file) {
            console.log(`❌ No file uploaded for chunk ${chunkNum}`);
            return res.status(400).json({
                error: 'No chunk file provided',
                message: 'Chunk file is required'
            });
        }

        // Read chunk data from uploaded file
        const chunkData = await fs.readFile(req.file.path);
        
        // Validate chunk size
        let sizeValidationPassed = true;
        let validationMessage = '';
        
        if (session.is_text_content) {
            // For text content, encryption increases size, so we only check maximum reasonable size
            // Encrypted text can be up to ~8x larger due to IV + padding + encryption overhead
            const maxEncryptedSize = Math.max(session.chunk_size * 2, 1024 * 1024); // At least 1MB for encrypted text
            
            if (chunkData.length > maxEncryptedSize) {
                sizeValidationPassed = false;
                validationMessage = `Encrypted text chunk too large: ${chunkData.length} bytes exceeds maximum ${maxEncryptedSize} bytes`;
            }
        } else {
            // For regular files, encryption also increases size, so we need to account for that
            // Encrypted files can be larger due to IV + padding + encryption overhead
            // Allow for reasonable encryption overhead (typically 16-32 bytes for IV + padding)
            const maxEncryptedSize = session.chunk_size + 1024; // Allow 1KB overhead per chunk
            
            if (chunkData.length > maxEncryptedSize) {
                sizeValidationPassed = false;
                validationMessage = `Encrypted file chunk too large: ${chunkData.length} bytes exceeds maximum ${maxEncryptedSize} bytes`;
            }
        }
        
        if (!sizeValidationPassed) {
            // Clean up uploaded file
            await fs.unlink(req.file.path);
            return res.status(400).json({
                error: 'Chunk too large',
                message: validationMessage
            });
        }

        // Store chunk to file system
        const chunkDir = path.join(STORAGE_PATH, 'chunks', uploadId);
        await fs.mkdir(chunkDir, { recursive: true });
        const chunkPath = path.join(chunkDir, `chunk_${chunkNum}`);
        await fs.writeFile(chunkPath, chunkData);

        // Clean up temporary uploaded file
        await fs.unlink(req.file.path);

        // Store chunk metadata in database (no checksum needed)
        await pool.query(`
            INSERT INTO file_chunks (upload_id, chunk_number, chunk_size, storage_path, created_at)
            VALUES ($1, $2, $3, $4, $5)
        `, [uploadId, chunkNum, chunkData.length, chunkPath, Date.now()]);

        // Update upload session
        await pool.query(`
            UPDATE upload_sessions 
            SET uploaded_chunks = uploaded_chunks + 1, last_activity = $1
            WHERE upload_id = $2
        `, [Date.now(), uploadId]);

        // Update cache - get fresh data from database to ensure consistency
        if (redis) {
            const updatedSessionResult = await pool.query(
                'SELECT * FROM upload_sessions WHERE upload_id = $1',
                [uploadId]
            );
            if (updatedSessionResult.rows[0]) {
                await redis.setEx(`upload:${uploadId}`, 3600, JSON.stringify(updatedSessionResult.rows[0]));
                console.log(`🔄 Updated Redis cache for session ${uploadId} with uploaded_chunks: ${updatedSessionResult.rows[0].uploaded_chunks}`);
            }
        }

        console.log(`✅ Chunk ${chunkNum} uploaded successfully. Progress: ${session.uploaded_chunks + 1}/${session.total_chunks}`);

        res.json({
            success: true,
            chunkNumber: chunkNum,
            received: true,
            uploadedChunks: session.uploaded_chunks + 1,
            totalChunks: session.total_chunks
        });

    } catch (error) {
        console.error('❌ Error uploading chunk:', error.message);
        res.status(500).json({
            error: 'Internal server error',
            message: 'Failed to upload chunk'
        });
    }
});

// ===== DUPLICATE ENDPOINT REMOVED FOR CONSISTENCY =====
// The redundant upload/complete endpoint has been removed to prevent conflicts.
// Only the primary endpoint (with download token support) remains active.

// Get upload status
app.get('/api/upload/:uploadId/status', [
    param('uploadId').isString().isLength({ min: 16, max: 16 }).withMessage('Invalid upload ID')
], async (req, res) => {
    try {
        const errors = validationResult(req);
        if (!errors.isEmpty()) {
            return res.status(400).json({
                error: 'Validation failed',
                details: errors.array()
            });
        }

        const { uploadId } = req.params;

        // Check cache first
        const cachedSession = await getCache(`upload:${uploadId}`);
        if (cachedSession) {
            return res.json({
                success: true,
                status: 'uploading',
                uploadedChunks: cachedSession.chunksUploaded,
                totalChunks: cachedSession.totalChunks,
                progress: (cachedSession.chunksUploaded / cachedSession.totalChunks) * 100
            });
        }

        // Fallback to database
        const sessionResult = await pool.query(
            'SELECT * FROM upload_sessions WHERE upload_id = $1',
            [uploadId]
        );

        if (sessionResult.rows.length === 0) {
            return res.status(404).json({
                error: 'Upload session not found',
                message: 'Invalid upload session'
            });
        }

        const session = sessionResult.rows[0];

        res.json({
            success: true,
            status: session.status,
            uploadedChunks: session.uploaded_chunks,
            totalChunks: session.total_chunks,
            progress: (session.uploaded_chunks / session.total_chunks) * 100,
            filename: session.original_filename,
            filesize: session.filesize,
            mimeType: session.mime_type
        });

    } catch (error) {
        console.error('❌ Error getting upload status:', error.message);
        res.status(500).json({
            error: 'Internal server error',
            message: 'Failed to get upload status'
        });
    }
});

// Cancel upload
app.delete('/api/upload/:uploadId', [
    param('uploadId').isString().isLength({ min: 16, max: 16 }).withMessage('Invalid upload ID')
], async (req, res) => {
    try {
        const errors = validationResult(req);
        if (!errors.isEmpty()) {
            return res.status(400).json({
                error: 'Validation failed',
                details: errors.array()
            });
        }

        const { uploadId } = req.params;

        // Get upload session
        const sessionResult = await pool.query(
            'SELECT * FROM upload_sessions WHERE upload_id = $1',
            [uploadId]
        );

        if (sessionResult.rows.length === 0) {
            return res.status(404).json({
                error: 'Upload session not found',
                message: 'Invalid upload session'
            });
        }

        // Get and delete all chunks
        const chunksResult = await pool.query(
            'SELECT * FROM file_chunks WHERE upload_id = $1',
            [uploadId]
        );

        for (const chunk of chunksResult.rows) {
            const result = await safeDeleteFile(chunk.storage_path);
            if (!result.success) {
                console.warn(`⚠️ Failed to delete chunk file: ${chunk.storage_path} - ${result.reason}: ${result.error}`);
            }
        }

        // Delete from database (order matters due to foreign key constraints)
        await pool.query('DELETE FROM file_chunks WHERE upload_id = $1', [uploadId]);
        await pool.query('DELETE FROM upload_sessions WHERE upload_id = $1', [uploadId]);

        // Clear cache
        if (redis) {
            await redis.del(`upload:${uploadId}`);
        }

        res.json({
            success: true,
            message: 'Upload cancelled successfully'
        });

    } catch (error) {
        console.error('❌ Error cancelling upload:', error.message);
        res.status(500).json({
            error: 'Internal server error',
            message: 'Failed to cancel upload'
        });
    }
});

// ==========================================
// FILE SHARING ENDPOINTS
// ==========================================

// Get file info
app.get('/api/file/:clipId/info', [
    param('clipId').custom((value) => {
        if (value.length !== 4 && value.length !== 10) {
            throw new Error('Clip ID must be 4 or 10 characters');
        }
        if (!/^[A-Z0-9]+$/.test(value)) {
            throw new Error('Clip ID must contain only uppercase letters and numbers');
        }
        return true;
    })
], async (req, res) => {
    try {
        const errors = validationResult(req);
        if (!errors.isEmpty()) {
            return res.status(400).json({
                error: 'Validation failed',
                details: errors.array()
            });
        }

        const { clipId } = req.params;

        const result = await pool.query(
            'SELECT * FROM clips WHERE clip_id = $1 AND content_type = $2 AND is_expired = false',
            [clipId, 'file']
        );

        if (result.rows.length === 0) {
            return res.status(404).json({
                error: 'File not found',
                message: 'The requested file does not exist or has expired'
            });
        }

        const clip = result.rows[0];

        res.json({
            success: true,
            clipId: clip.clip_id,
            filename: clip.original_filename,
            filesize: clip.filesize,
            mimeType: clip.mime_type,
            expiresAt: clip.expiration_time,
            oneTime: clip.one_time,
            hasPassword: clip.password_hash === 'client-encrypted'
        });

    } catch (error) {
        console.error('❌ Error getting file info:', error.message);
        res.status(500).json({
            error: 'Internal server error',
            message: 'Failed to get file info'
        });
    }
});

// File page route (serves the main app for file URLs with hash)
app.get('/file/:clipId', [
    param('clipId').custom((value) => {
        if (value.length !== 4 && value.length !== 10) {
            throw new Error('Clip ID must be 4 or 10 characters');
        }
        if (!/^[A-Z0-9]+$/.test(value)) {
            throw new Error('Clip ID must contain only uppercase letters and numbers');
        }
        return true;
    })
], async (req, res) => {
    // Serve the main index.html for file URLs (for client-side routing)
    res.sendFile(path.join(__dirname, 'public', 'index.html'));
});

// DEPRECATED: Download token functions - replaced by Zero-Knowledge access code system
/*
// Helper function to generate download token (same algorithm as client)
async function generateDownloadToken(clipId, password, urlSecret) {
    const crypto = require('crypto');
    
    // Detect if this is an Enhanced Passphrase (44+ characters)
    const isEnhancedPassphrase = urlSecret && urlSecret.length >= 40;
    
    if (isEnhancedPassphrase) {
        // Enhanced Files (Zero-Knowledge): No download token needed
        // Files are directly downloadable (encrypted) and client decrypts with URL fragment
        console.log('🔐 Server: Enhanced File (Zero-Knowledge): No download token needed - direct download of encrypted file');
        return null;
    } else {
        // Use Legacy Token Algorithm for normal/legacy clips
        console.log('🔐 Server: Using Legacy Token Algorithm');
        
        let tokenData = clipId;
        
        if (urlSecret) {
            tokenData += ':' + urlSecret;
        }
        
        if (password) {
            tokenData += ':' + password;
        }
        
        const hash = crypto.createHash('sha256');
        hash.update(tokenData);
        const token = hash.digest('hex');
        
        console.log('🔐 Server: Legacy download token generated:', {
            clipId: clipId,
            hasUrlSecret: !!urlSecret,
            hasPassword: !!password,
            secretType: urlSecret?.length === 16 ? 'Legacy (16 chars)' : 'Unknown',
            tokenLength: token.length,
            algorithm: 'Legacy'
        });
        
        return token;
    }
}

// Helper function to validate download token against clip
// Generate access code hash for password protection
async function generateAccessCodeHash(password, salt = 'qopy-access-salt-v1') {
    const crypto = require('crypto');
    return new Promise((resolve, reject) => {
        crypto.pbkdf2(password, salt, 100000, 64, 'sha512', (err, derivedKey) => {
            if (err) reject(err);
            else resolve(derivedKey.toString('hex'));
        });
    });
}

// Validate access code for password-protected files
async function validateAccessCode(clipId, providedPassword) {
    try {
        const result = await pool.query(
            'SELECT access_code_hash, requires_access_code FROM clips WHERE clip_id = $1 AND is_expired = false',
            [clipId]
        );
        
        if (result.rows.length === 0) {
            return false;
        }
        
        const clip = result.rows[0];
        
        // If no access code required, always allow
        if (!clip.requires_access_code) {
            return true;
        }
        
        // If access code required but no hash stored, deny
        if (!clip.access_code_hash) {
            return false;
        }
        
        // Check if provided password is already hashed (client-side hashing)
        const isAlreadyHashed = providedPassword.length === 128 && /^[a-f0-9]+$/i.test(providedPassword);
        
        let providedHash;
        if (isAlreadyHashed) {
            // Password is already hashed on client side
            console.log('🔐 Using client-side hashed access code for validation');
            providedHash = providedPassword; // Use the hash directly
        } else {
            // Legacy: Generate hash from provided password
            console.log('🔐 Generating server-side access code hash for validation');
            providedHash = await generateAccessCodeHash(providedPassword);
        }
        
        return providedHash === clip.access_code_hash;
        
    } catch (error) {
        console.error('❌ Error validating access code:', error);
        return false;
    }
}

async function validateDownloadToken(clipId, providedToken) {
    try {
        const result = await pool.query(
            'SELECT password_hash, content_type, file_path FROM clips WHERE clip_id = $1 AND is_expired = false',
            [clipId]
        );
        
        if (result.rows.length === 0) {
            return false;
        }
        
        const clip = result.rows[0];
        
        // For Quick Share clips (4-digit), the password_hash contains the secret
        if (clipId.length === 4 && clip.password_hash) {
            const expectedToken = await generateDownloadToken(clipId, null, clip.password_hash);
            return providedToken === expectedToken;
        }
        
        // For normal clips (10-digit), check if we have a stored download token
        // This was computed during upload and stored for validation
        if (clipId.length === 10) {
            // Try to find a stored download token in the file_metadata
            try {
                const metadataResult = await pool.query(
                    'SELECT file_metadata FROM clips WHERE clip_id = $1 AND is_expired = false',
                    [clipId]
                );
                
                if (metadataResult.rows.length > 0 && metadataResult.rows[0].file_metadata) {
                    const rawMetadata = metadataResult.rows[0].file_metadata;
                    console.log('🔍 Raw file_metadata for clipId:', clipId, 'type:', typeof rawMetadata, 'value:', rawMetadata);
                    
                    let metadata;
                    
                    // Check if it's already an object or if it's a JSON string
                    if (typeof rawMetadata === 'object') {
                        // Already parsed by PostgreSQL
                        metadata = rawMetadata;
                        console.log('📝 Using metadata as object (already parsed by PostgreSQL):', metadata);
                    } else {
                        // Need to parse JSON string
                        try {
                            metadata = JSON.parse(rawMetadata);
                            console.log('📝 Parsed metadata from JSON string successfully:', metadata);
                        } catch (parseError) {
                            console.error('❌ Failed to parse file_metadata as JSON for clipId:', clipId, 'error:', parseError.message, 'raw data:', rawMetadata);
                            return false;
                        }
                    }
                    
                    if (metadata.downloadToken) {
                        console.log('✅ Found stored download token for clipId:', clipId, 'comparing with provided token');
                        console.log('🔐 Stored token:', metadata.downloadToken);
                        console.log('🔐 Provided token:', providedToken);
                        return providedToken === metadata.downloadToken;
                    } else {
                        console.log('❌ No download token found in metadata for clipId:', clipId, 'metadata keys:', Object.keys(metadata));
                        
                        // Fallback for clips created before token system was implemented
                        console.log('🔄 Falling back to legacy validation for clipId:', clipId);
                        
                        // For normal clips, be strict - they should have stored tokens
                        console.log('❌ Normal clip without stored token - denying access for security');
                        
                        // Normal clips created after the token system implementation should always have tokens
                        // Deny access to maintain security - no legacy fallback for normal clips
                        return false;
                    }
                } else {
                    console.log('❌ No file_metadata found for clipId:', clipId);
                    
                    // If no metadata exists, deny access for security
                    console.log('❌ Normal clip without metadata - denying access for security');
                    return false;
                }
            } catch (error) {
                console.error('❌ Error checking file metadata for download token:', error);
                // For normal clips, deny on errors for security
                return false;
            }
        }
        
        return false;
    } catch (error) {
        console.error('❌ Error validating download token:', error);
        return false;
    }
}
*/

// Authenticated file download API (POST with token)
app.post('/api/file/:clipId', [
    param('clipId').custom((value) => {
        if (value.length !== 4 && value.length !== 10) {
            throw new Error('Clip ID must be 4 or 10 characters');
        }
        if (!/^[A-Z0-9]+$/.test(value)) {
            throw new Error('Clip ID must contain only uppercase letters and numbers');
        }
        return true;
    }),
    body('accessCode').optional().isString().withMessage('Access code must be a string')
], async (req, res) => {
    try {
        const errors = validationResult(req);
        if (!errors.isEmpty()) {
            return res.status(400).json({
                error: 'Validation failed',
                details: errors.array()
            });
        }

        const { clipId } = req.params;
        const { accessCode } = req.body;

        console.log(`🔐 Zero-Knowledge download request for clipId: ${clipId}`);

        // Check if this is Quick Share (4-digit) - Quick Share doesn't need authentication
        const isQuickShare = clipId.length === 4;
        
        if (isQuickShare) {
            console.log(`⚡ Quick Share download - no authentication needed for clipId: ${clipId}`);
        } else {
            console.log(`🔐 Normal clip download - checking access code for clipId: ${clipId}`);
        }

        // Check access code for password-protected files
        const clipResult = await pool.query(
            'SELECT requires_access_code FROM clips WHERE clip_id = $1 AND is_expired = false',
            [clipId]
        );
        
        if (clipResult.rows.length > 0 && clipResult.rows[0].requires_access_code) {
            if (!accessCode) {
                console.log(`❌ Access code required but not provided for clipId: ${clipId}`);
                return res.status(401).json({
                    error: 'Access code required',
                    message: 'This file requires an access code'
                });
            }
            
            // Inline access code validation to avoid reference errors
            try {
                const validationResult = await pool.query(
                    'SELECT access_code_hash, requires_access_code FROM clips WHERE clip_id = $1 AND is_expired = false',
                    [clipId]
                );
                
                if (validationResult.rows.length === 0) {
                    console.log(`❌ Clip not found for access code validation: ${clipId}`);
                    return res.status(404).json({
                        error: 'Clip not found',
                        message: 'The requested clip does not exist'
                    });
                }
                
                const validationClip = validationResult.rows[0];
                
                // If access code required but no hash stored, deny
                if (!validationClip.access_code_hash) {
                    console.log(`❌ No access code hash stored for clipId: ${clipId}`);
                    return res.status(401).json({
                        error: 'Access denied',
                        message: 'Invalid access code configuration'
                    });
                }
                
                // Check if provided access code matches stored hash
                const isAlreadyHashed = accessCode.length === 128 && /^[a-f0-9]+$/i.test(accessCode);
                let providedHash;
                
                if (isAlreadyHashed) {
                    console.log('🔐 Using client-side hashed access code for file validation');
                    providedHash = accessCode;
                } else {
                    console.log('🔐 Generating server-side access code hash for file validation');
                    // Inline hash generation to avoid reference errors
                    const crypto = require('crypto');
                    providedHash = await new Promise((resolve, reject) => {
                        crypto.pbkdf2(accessCode, 'qopy-access-salt-v1', 100000, 64, 'sha512', (err, derivedKey) => {
                            if (err) reject(err);
                            else resolve(derivedKey.toString('hex'));
                        });
                    });
                }
                
                if (providedHash !== validationClip.access_code_hash) {
                    console.log(`❌ Invalid access code for file clipId: ${clipId}`);
                    return res.status(401).json({
                        error: 'Access denied',
                        message: 'Invalid access code'
                    });
                }
                
                console.log(`✅ Access code validated for file clipId: ${clipId}`);
            } catch (validateError) {
                console.error('❌ Error validating access code for file:', validateError);
                return res.status(500).json({
                    error: 'Internal server error',
                    message: 'Failed to validate access code'
                });
            }
        }

        // Continue with existing download logic...
        const result = await pool.query(
            'SELECT * FROM clips WHERE clip_id = $1 AND file_path IS NOT NULL AND is_expired = false',
            [clipId]
        );

        if (result.rows.length === 0) {
            return res.status(404).json({
                error: 'File not found',
                message: 'The requested file does not exist or has expired'
            });
        }

        const clip = result.rows[0];

        // Update access statistics
        await pool.query(`
            UPDATE clips 
            SET access_count = access_count + 1, accessed_at = $1 
            WHERE clip_id = $2
        `, [Date.now(), clipId]);

        await updateStatistics('file_accessed');

        // Handle one-time access - delete clip and schedule file deletion after response
        let deleteFileAfterSend = false;
        if (clip.one_time) {
            console.log('🔥 One-time file access, deleting clip from database:', clipId);
            await pool.query('DELETE FROM clips WHERE clip_id = $1', [clipId]);
            deleteFileAfterSend = true;
        }

        // Check if file exists
        try {
            await fs.access(clip.file_path);
        } catch (error) {
            return res.status(404).json({
                error: 'File not found on storage',
                message: 'The file has been removed from storage'
            });
        }

        // Set appropriate headers
        res.setHeader('Content-Type', clip.mime_type || 'application/octet-stream');
        res.setHeader('Content-Length', clip.filesize);
        res.setHeader('Content-Disposition', `attachment; filename="${clip.original_filename}"`);
        res.setHeader('Cache-Control', 'no-cache, no-store, must-revalidate');

        // Stream file to client
        const fileStream = fs.createReadStream(clip.file_path);
        fileStream.pipe(res);

        fileStream.on('error', (error) => {
            console.error('❌ Error streaming file:', error.message);
            if (!res.headersSent) {
                res.status(500).json({
                    error: 'File stream error',
                    message: 'Failed to stream file'
                });
            }
        });

        // Delete file after successful streaming for one-time access
        if (deleteFileAfterSend) {
            fileStream.on('end', async () => {
                try {
                    await fs.unlink(clip.file_path);
                    console.log('🧹 Deleted one-time file after streaming:', clip.file_path);
                } catch (fileError) {
                    console.warn('⚠️ Could not delete one-time file:', fileError.message);
                }
            });
        }

    } catch (error) {
        console.error('❌ Error in authenticated file download:', error.message);
        res.status(500).json({
            error: 'Internal server error',
            message: 'Failed to download file'
        });
    }
});

// Legacy file download API (GET) - kept for backwards compatibility but returns 410 Gone
app.get('/api/file/:clipId', [
    param('clipId').custom((value) => {
        if (value.length !== 4 && value.length !== 10) {
            throw new Error('Clip ID must be 4 or 10 characters');
        }
        if (!/^[A-Z0-9]+$/.test(value)) {
            throw new Error('Clip ID must contain only uppercase letters and numbers');
        }
        return true;
    })
], async (req, res) => {
    // Return 410 Gone for security - unauthenticated downloads no longer allowed
    res.status(410).json({
        error: 'Unauthenticated downloads disabled',
        message: 'File downloads now require authentication. Please use the web interface.',
        hint: 'This security measure prevents unauthorized access to encrypted files.'
    });
});

// ==========================================
// TEXT SHARING (using new upload system for consistency)
// ==========================================

// DEPRECATED: /api/share endpoint - replaced by upload system (/api/upload/initiate + /api/upload/complete)
// This endpoint is no longer used since all text sharing now uses the unified file upload system
/*
app.post('/api/share', [
  body('content').custom((value) => {
    // Validate content as binary array or string
    if (Array.isArray(value)) {
      // New format: binary array
      if (value.length === 0) {
        throw new Error('Content cannot be empty');
      }
      if (value.length > 400000) {
        throw new Error('Content too large (max 400KB)');
      }
      // Validate all elements are numbers
      if (!value.every(item => typeof item === 'number' && item >= 0 && item <= 255)) {
        throw new Error('Invalid binary data format');
      }
      return true;
    } else if (typeof value === 'string') {
      // Text content or base64 string
      if (value.length === 0) {
        throw new Error('Content cannot be empty');
      }
      if (value.length > 400000) {
        throw new Error('Content too large (max 400KB)');
      }
      return true;
    } else {
      throw new Error('Content must be an array or string');
    }
  }),
  body('expiration').isIn(['5min', '15min', '30min', '1hr', '6hr', '24hr']).withMessage('Invalid expiration time'),
  body('hasPassword').optional().isBoolean().withMessage('hasPassword must be a boolean'),
  body('oneTime').optional().isBoolean().withMessage('oneTime must be a boolean'),
  body('quickShare').optional().isBoolean().withMessage('quickShare must be a boolean'),
  body('quickShareSecret').optional().isString().withMessage('quickShareSecret must be a string'),
  body('contentType').optional().isIn(['text', 'binary']).withMessage('contentType must be text or binary')
], async (req, res) => {
  try {
    const errors = validationResult(req);
    if (!errors.isEmpty()) {
      return res.status(400).json({
        error: 'Validation failed',
        details: errors.array()
      });
    }

    let { content, expiration, hasPassword, oneTime, quickShare, quickShareSecret, contentType = 'text' } = req.body;

    // Quick Share Mode: Override settings
    if (quickShare) {
      expiration = '5min';
      hasPassword = false;
      // Keep oneTime setting from user (don't override)
    }

    // Validate content
    if (!content || (typeof content === 'string' && content.trim().length === 0)) {
      return res.status(400).json({
        error: 'Invalid content',
        message: 'Content is required.'
      });
    }

    // Process content based on type
    let processedContent;
    let storagePath = null;
    let mimeType = 'text/plain';
    let filesize = 0;

    try {
      if (contentType === 'text' && typeof content === 'string') {
        // Text content - check if it's base64 encoded encrypted data
        try {
          // Try to decode as base64 first
          const decoded = Buffer.from(content, 'base64');
          // If it's valid base64, treat as encrypted binary data
          if (decoded.length > 0) {
            processedContent = decoded; // Store as buffer for encrypted data
            filesize = decoded.length;
            mimeType = 'application/octet-stream'; // Mark as binary for encrypted content
            contentType = 'binary'; // Override to binary since it's encrypted
          } else {
            // Empty base64, treat as plain text
            processedContent = content;
            filesize = Buffer.from(content, 'utf-8').length;
            mimeType = 'text/plain; charset=utf-8';
          }
        } catch (base64Error) {
          // Not valid base64, treat as plain text
          processedContent = content;
          filesize = Buffer.from(content, 'utf-8').length;
          mimeType = 'text/plain; charset=utf-8';
        }
      } else if (Array.isArray(content)) {
        // Binary content: raw bytes array from client
        processedContent = Buffer.from(content);
        filesize = processedContent.length;
        mimeType = 'application/octet-stream';
      } else if (typeof content === 'string') {
        // Check if this is base64 encoded binary or plain text
        try {
          // Try to decode as base64 first
          const decoded = Buffer.from(content, 'base64');
          // If it's valid base64 and looks like binary data, treat as binary
          if (decoded.length > 0 && !decoded.toString('utf-8').match(/^[\x00-\x7F]*$/)) {
            processedContent = decoded;
            filesize = processedContent.length;
            mimeType = 'application/octet-stream';
          } else {
            // Treat as plain text
            processedContent = content;
            filesize = Buffer.from(content, 'utf-8').length;
            mimeType = 'text/plain; charset=utf-8';
            contentType = 'text'; // Override content type
          }
        } catch (base64Error) {
          // Not valid base64, treat as plain text
          processedContent = content;
          filesize = Buffer.from(content, 'utf-8').length;
          mimeType = 'text/plain; charset=utf-8';
          contentType = 'text'; // Override content type
        }
      } else {
        throw new Error('Invalid content format');
      }
      
    } catch (error) {
      console.error('❌ Error processing content:', error);
      return res.status(400).json({
        error: 'Invalid content format',
        message: 'Content must be valid text or binary data.'
      });
    }

    // Calculate expiration time
    const expirationTimes = {
      '5min': 5 * 60 * 1000,
      '15min': 15 * 60 * 1000,
      '30min': 30 * 60 * 1000,
      '1hr': 60 * 60 * 1000,
      '6hr': 6 * 60 * 60 * 1000,
      '24hr': 24 * 60 * 60 * 1000
    };

    const expirationTime = Date.now() + expirationTimes[expiration];
    const clipId = generateClipId(quickShare);

    // Handle password_hash column based on clip type
    let passwordHash = null;
    if (quickShare && quickShareSecret) {
      // Quick Share: Store the secret in password_hash column
      if (quickShareSecret.length > 60) {
        console.error('❌ Quick Share secret too long:', quickShareSecret.length);
        return res.status(400).json({
          error: 'Secret too long',
          message: 'Generated secret is too long for storage'
        });
      }
      passwordHash = quickShareSecret;
    } else if (hasPassword) {
      // Password-protected: Mark as client-encrypted
      passwordHash = 'client-encrypted';
    }

    // For larger content (>1MB), store as file; otherwise store inline
    const shouldStoreAsFile = processedContent.length > 1024 * 1024; // 1MB threshold

    try {
      if (shouldStoreAsFile) {
        // Store as file in the storage system
        const uploadId = generateUploadId();
        storagePath = path.join(STORAGE_PATH, 'files', `${uploadId}.content`);
        await fs.writeFile(storagePath, processedContent);

        // Create file metadata
        const file_metadata = {
          originalSize: processedContent.length,
          contentType: contentType,
          storedAsFile: true
        };

      await pool.query(`
          INSERT INTO clips (
            clip_id, content_type, file_path, mime_type, filesize, 
            file_metadata, expiration_time, password_hash, one_time, created_at
          ) VALUES ($1, $2, $3, $4, $5, $6, $7, $8, $9, $10)
        `, [
          clipId, contentType, storagePath, mimeType, filesize,
          JSON.stringify(file_metadata), expirationTime, passwordHash, 
          oneTime || false, Date.now()
        ]);
      } else {
        // Store inline in database (legacy compatibility)
        await pool.query(`
          INSERT INTO clips (
            clip_id, content_type, content, mime_type, filesize,
            expiration_time, password_hash, one_time, created_at
          ) VALUES ($1, $2, $3, $4, $5, $6, $7, $8, $9)
        `, [
          clipId, contentType, processedContent, mimeType, filesize,
          expirationTime, passwordHash, oneTime || false, Date.now()
        ]);
      }
    } catch (dbError) {
      console.error('❌ Database error:', dbError.message);
      if (dbError.message.includes('password_hash')) {
        return res.status(500).json({
          error: 'Database schema issue',
          message: 'Password hash column too small for Quick Share secrets'
        });
      }
      throw dbError;
    }

    // Update statistics
    await updateStatistics('clip_created');
    
    if (quickShare) {
        await updateStatistics('quick_share_created');
    } else if (hasPassword) {
        await updateStatistics('password_protected_created');
    } else {
        await updateStatistics('normal_created');
    }
    
    if (oneTime) {
        await updateStatistics('one_time_created');
    }

    res.json({
      success: true,
      clipId: clipId,
      url: `${req.protocol}://${req.get('host')}/clip/${clipId}`,
      expiresAt: expirationTime,
      oneTime: oneTime || false,
      quickShare: quickShare || false
    });

  } catch (error) {
    console.error('❌ Error creating clip:', error.message);
    res.status(500).json({
      error: 'Internal server error',
      message: 'Failed to create clip'
    });
  }
});
*/

// Get clip info
app.get('/api/clip/:clipId/info', [
  param('clipId').custom((value) => {
    // Support both 4-character (Quick Share) and 10-character (normal) IDs
    if (value.length !== 4 && value.length !== 10) {
      throw new Error('Clip ID must be 4 or 10 characters');
    }
    if (!/^[A-Z0-9]+$/.test(value)) {
      throw new Error('Clip ID must contain only uppercase letters and numbers');
    }
    return true;
  })
], async (req, res) => {
  try {
    const errors = validationResult(req);
    if (!errors.isEmpty()) {
      return res.status(400).json({
        error: 'Validation failed',
        details: errors.array()
      });
    }

    const { clipId } = req.params;

    const result = await pool.query(
      'SELECT clip_id, content_type, expiration_time, one_time, password_hash, file_metadata FROM clips WHERE clip_id = $1 AND is_expired = false',
      [clipId]
    );

    if (result.rows.length === 0) {
      return res.status(404).json({
        error: 'Clip not found',
        message: 'The requested clip does not exist or has expired'
      });
    }

    const clip = result.rows[0];

    // Debug: Show what we actually got from database
    console.log('🔍 Info endpoint clip debug:', {
      clipId: clipId,
      content_type: clip.content_type,
      file_path: !!clip.file_path,
      password_hash: !!clip.password_hash,
      password_hash_value: clip.password_hash,
      requires_access_code: clip.requires_access_code,
      requires_access_code_type: typeof clip.requires_access_code,
      access_code_hash: !!clip.access_code_hash
    });

    // NEW: Zero-Knowledge Access Code System - no download tokens needed
    const isQuickShare = clipId.length === 4;
    
    if (isQuickShare) {
      console.log('⚡ Quick Share clip - no authentication required:', clipId);
    } else {
      console.log('🔐 Normal clip - checking access code requirement:', clipId);
    }

    // NEW: Determine if clip requires access code based on requires_access_code column
    let hasPassword = false;
    if (clipId.length === 10) {
      // For normal clips (10-digit), check if access code is required
      // Check both requires_access_code and password_hash for backward compatibility
      hasPassword = clip.requires_access_code || clip.password_hash === 'client-encrypted' || false;
      console.log('🔍 Clip info debug:', {
        clipId,
        contentType: clip.content_type,
        requires_access_code: clip.requires_access_code,
        requires_access_code_type: typeof clip.requires_access_code,
        password_hash: clip.password_hash,
        hasPassword
      });
    } else {
      // For Quick Share clips (4-digit), never have passwords
      hasPassword = false;
    }

    res.json({
      success: true,
      clipId: clip.clip_id,
      contentType: clip.content_type,
      expiresAt: clip.expiration_time,
      oneTime: clip.one_time,
      hasPassword: hasPassword
    });

  } catch (error) {
    console.error('❌ Error getting clip info:', error.message);
    res.status(500).json({
      error: 'Internal server error',
      message: 'Failed to get clip info'
    });
  }
});

// POST clip with access code authentication (Zero-Knowledge system)
app.post('/api/clip/:clipId', [
  param('clipId').custom((value) => {
    // Support both 4-character (Quick Share) and 10-character (normal) IDs
    if (value.length !== 4 && value.length !== 10) {
      throw new Error('Clip ID must be 4 or 10 characters');
    }
    if (!/^[A-Z0-9]+$/.test(value)) {
      throw new Error('Clip ID must contain only uppercase letters and numbers');
    }
    return true;
  }),
  body('accessCode').optional().isString().withMessage('Access code must be a string')
], async (req, res) => {
  try {
    console.log('🔐 POST /api/clip/:clipId STARTED:', req.params.clipId, 'body:', JSON.stringify(req.body));
    
    const errors = validationResult(req);
    if (!errors.isEmpty()) {
      console.log('❌ Validation errors:', errors.array());
      return res.status(400).json({
        error: 'Validation failed',
        details: errors.array()
      });
    }

    const { clipId } = req.params;
    const { accessCode } = req.body;

    console.log('🔐 POST /api/clip/:clipId with access code authentication:', clipId, 'hasAccessCode:', !!accessCode);

    // Get clip from database
    const result = await pool.query(
      'SELECT * FROM clips WHERE clip_id = $1 AND is_expired = false',
      [clipId]
    );

    if (result.rows.length === 0) {
      return res.status(404).json({
        error: 'Clip not found',
        message: 'The requested clip does not exist or has expired'
      });
    }

    const clip = result.rows[0];

    // Validate access code if required
    if (clip.requires_access_code) {
      if (!accessCode) {
        console.log(`❌ Access code required but not provided for clipId: ${clipId}`);
        return res.status(401).json({
          error: 'Access code required',
          message: 'This clip requires an access code'
        });
      }
      
      // Inline access code validation to avoid reference errors
      try {
        const validationResult = await pool.query(
          'SELECT access_code_hash, requires_access_code FROM clips WHERE clip_id = $1 AND is_expired = false',
          [clipId]
        );
        
        if (validationResult.rows.length === 0) {
          console.log(`❌ Clip not found for access code validation: ${clipId}`);
          return res.status(404).json({
            error: 'Clip not found',
            message: 'The requested clip does not exist'
          });
        }
        
        const validationClip = validationResult.rows[0];
        
        // If access code required but no hash stored, deny
        if (!validationClip.access_code_hash) {
          console.log(`❌ No access code hash stored for clipId: ${clipId}`);
          return res.status(401).json({
            error: 'Access denied',
            message: 'Invalid access code configuration'
          });
        }
        
        // Check if provided access code matches stored hash
        const isAlreadyHashed = accessCode.length === 128 && /^[a-f0-9]+$/i.test(accessCode);
        let providedHash;
        
        if (isAlreadyHashed) {
          console.log('🔐 Using client-side hashed access code for validation');
          providedHash = accessCode;
                 } else {
           console.log('🔐 Generating server-side access code hash for validation');
           // Inline hash generation to avoid reference errors
           const crypto = require('crypto');
           providedHash = await new Promise((resolve, reject) => {
             crypto.pbkdf2(accessCode, 'qopy-access-salt-v1', 100000, 64, 'sha512', (err, derivedKey) => {
               if (err) reject(err);
               else resolve(derivedKey.toString('hex'));
             });
           });
         }
        
        if (providedHash !== validationClip.access_code_hash) {
          console.log(`❌ Invalid access code for clipId: ${clipId}`);
          return res.status(401).json({
            error: 'Access denied',
            message: 'Invalid access code'
          });
        }
        
        console.log(`✅ Access code validated for clipId: ${clipId}`);
      } catch (validateError) {
        console.error('❌ Error validating access code:', validateError);
        return res.status(500).json({
          error: 'Internal server error',
          message: 'Failed to validate access code'
        });
      }
      console.log(`✅ Access code validated for clipId: ${clipId}`);
    }

    // Continue with same logic as GET endpoint...
    return await handleClipRetrieval(req, res, clip, clipId);
  } catch (error) {
    console.error('❌ Error in POST /api/clip/:clipId:', error);
    console.error('❌ Error stack:', error.stack);
    res.status(500).json({
      error: 'Internal server error',
      message: 'Failed to retrieve clip',
      details: error.message
    });
  }
});

// Get clip (Zero-Knowledge system - no authentication for URL-secret-only clips)
app.get('/api/clip/:clipId', [
  param('clipId').custom((value) => {
    // Support both 4-character (Quick Share) and 10-character (normal) IDs
    if (value.length !== 4 && value.length !== 10) {
      throw new Error('Clip ID must be 4 or 10 characters');
    }
    if (!/^[A-Z0-9]+$/.test(value)) {
      throw new Error('Clip ID must contain only uppercase letters and numbers');
    }
    return true;
  })
], async (req, res) => {
  try {
    const errors = validationResult(req);
    if (!errors.isEmpty()) {
      return res.status(400).json({
        error: 'Validation failed',
        details: errors.array()
      });
    }

    const { clipId } = req.params;

    console.log('🔐 GET /api/clip/:clipId Zero-Knowledge request:', clipId);

    // Get clip from database
    const result = await pool.query(
      'SELECT * FROM clips WHERE clip_id = $1 AND is_expired = false',
      [clipId]
    );

    if (result.rows.length === 0) {
      return res.status(404).json({
        error: 'Clip not found',
        message: 'The requested clip does not exist or has expired'
      });
    }

    const clip = result.rows[0];

    // Debug: Show what we actually got from database
    console.log('🔍 Main endpoint clip debug:', {
      clipId: clipId,
      content_type: clip.content_type,
      file_path: !!clip.file_path,
      password_hash: !!clip.password_hash
    });

    // Zero-Knowledge system: Check if access code is required
    if (clip.requires_access_code) {
      console.log(`❌ Access code required for clipId: ${clipId}, use POST endpoint`);
      return res.status(401).json({
        error: 'Access code required',
        message: 'This clip requires an access code. Use POST request with access code.',
        requiresAccessCode: true
      });
    }

    const isQuickShare = clipId.length === 4;
    console.log(`✅ Zero-Knowledge GET access granted for clipId: ${clipId}, isQuickShare: ${isQuickShare}`);

    // Use shared clip retrieval logic
    return await handleClipRetrieval(req, res, clip, clipId);
  } catch (error) {
    console.error('❌ Error in GET /api/clip/:clipId:', error.message);
    res.status(500).json({
      error: 'Internal server error',
      message: 'Failed to retrieve clip'
    });
  }
});

// Admin authentication middleware
function requireAdminAuth(req, res, next) {
  const adminToken = process.env.ADMIN_TOKEN;
  
  if (!adminToken) {
    console.error('❌ ADMIN_TOKEN environment variable not set');
    return res.status(500).json({
      error: 'Admin authentication not configured',
      message: 'Please set ADMIN_TOKEN environment variable'
    });
  }
  
  // For API requests, check Authorization header
  if (req.path.startsWith('/api/admin/')) {
    const authHeader = req.headers.authorization;
    if (!authHeader || authHeader !== `Bearer ${adminToken}`) {
      return res.status(401).json({
        error: 'Unauthorized',
        message: 'Invalid admin token'
      });
    }
  }
  
  next();
}

// Admin authentication endpoint
app.post('/api/admin/auth', [
  body('password').isLength({ min: 1, max: 128 }).withMessage('Password is required')
], async (req, res) => {
  try {
    const errors = validationResult(req);
    if (!errors.isEmpty()) {
      return res.status(400).json({
        error: 'Validation failed',
        details: errors.array()
      });
    }

    const { password } = req.body;
    const adminToken = process.env.ADMIN_TOKEN;
    
    if (!adminToken) {
      console.error('❌ ADMIN_TOKEN environment variable not set');
      return res.status(500).json({
        error: 'Admin authentication not configured',
        message: 'Please set ADMIN_TOKEN environment variable'
      });
    }
    
    if (password === adminToken) {
      res.json({
        success: true,
        message: 'Authentication successful'
      });
    } else {
      res.status(401).json({
        error: 'Authentication failed',
        message: 'Invalid admin password'
      });
    }
  } catch (error) {
    console.error('❌ Admin authentication error:', error.message);
    res.status(500).json({
      error: 'Internal server error',
      message: 'Authentication failed'
    });
  }
});

// Admin routes
app.get('/admin', (req, res) => {
  // Check if admin token is configured
  if (!process.env.ADMIN_TOKEN) {
    return res.status(500).send(`
      <html>
        <head><title>Admin Not Configured</title></head>
        <body style="font-family: Arial, sans-serif; text-align: center; padding: 50px;">
          <h1>🔧 Admin Dashboard Not Configured</h1>
          <p>The ADMIN_TOKEN environment variable is not set.</p>
          <p>Please configure the admin token in your Railway environment variables.</p>
        </body>
      </html>
    `);
  }
  res.sendFile(path.join(__dirname, 'public', 'admin.html'));
});

// Protected Admin statistics
app.get('/api/admin/stats', requireAdminAuth, async (req, res) => {
  try {
    // Get statistics from dedicated table (much faster than COUNT queries)
    const statsResult = await pool.query('SELECT * FROM statistics ORDER BY id DESC LIMIT 1');
    const stats = statsResult.rows[0];
    
    // Get active clips (not expired) - still need to query clips table for this
    const activeResult = await pool.query('SELECT COUNT(*) as count FROM clips WHERE is_expired = false');
    const activeClips = parseInt(activeResult.rows[0].count);

    // Calculate percentages
    const totalClips = parseInt(stats.total_clips);
    const passwordPercentage = totalClips > 0 ? Math.round((parseInt(stats.password_protected_clips) / totalClips) * 100) : 0;
    const quickSharePercentage = totalClips > 0 ? Math.round((parseInt(stats.quick_share_clips) / totalClips) * 100) : 0;

    res.json({
      totalClips,
      activeClips,
      totalAccesses: parseInt(stats.total_accesses),
      passwordClips: parseInt(stats.password_protected_clips),
      passwordPercentage,
      quickShareClips: parseInt(stats.quick_share_clips),
      quickSharePercentage,
      oneTimeClips: parseInt(stats.one_time_clips),
      normalClips: parseInt(stats.normal_clips),
      lastUpdated: stats.last_updated
    });
  } catch (error) {
    console.error('❌ Error getting admin stats:', error.message);
    res.status(500).json({
      error: 'Internal server error',
      message: 'Failed to get statistics'
    });
  }
});

// Protected Admin recent clips
app.get('/api/admin/clips', requireAdminAuth, async (req, res) => {
  try {
    const result = await pool.query(`
      SELECT clip_id, content, created_at, expiration_time, is_expired, 
             access_count, password_hash IS NOT NULL as has_password, one_time
      FROM clips 
      ORDER BY created_at DESC 
      LIMIT 20
    `);

    res.json(result.rows);
  } catch (error) {
    console.error('❌ Error getting admin clips:', error.message);
    res.status(500).json({
      error: 'Internal server error',
      message: 'Failed to get clips'
    });
  }
});

// Protected Admin system info
app.get('/api/admin/system', requireAdminAuth, async (req, res) => {
  try {
    // Test database connection
    const dbTest = await pool.query('SELECT NOW() as current_time');
    
    res.json({
      status: 'OK',
      version: 'minimal-1.0.0',
      environment: process.env.NODE_ENV || 'production',
      database: 'Connected',
      lastCleanup: new Date().toLocaleString(),
      currentTime: dbTest.rows[0].current_time
    });
  } catch (error) {
    console.error('❌ Error getting system info:', error.message);
    res.status(500).json({
      error: 'Internal server error',
      message: 'Failed to get system information'
    });
  }
});

// Route for direct clip access (must come after static files)
app.get('/clip/:clipId([A-Z0-9]{4}|[A-Z0-9]{10})$', (req, res) => {
  // This route matches exact 4-character (Quick Share) or 10-character (normal) alphanumeric clip IDs
  res.sendFile(path.join(__dirname, 'public', 'index.html'));
});

// Serve main page
app.get('/', (req, res) => {
  res.sendFile(path.join(__dirname, 'public', 'index.html'));
});

// Error handling middleware
app.use((err, req, res, next) => {
  console.error('❌ Unhandled error:', err);
  res.status(500).json({
    error: 'Internal server error',
    message: 'Something went wrong'
  });
});

// 404 handler
app.use((req, res) => {
  res.status(404).json({
    error: 'Not found',
    message: 'The requested resource was not found'
  });
});

// Set up periodic tasks
// Comprehensive cleanup every minute
const cleanupInterval = setInterval(async () => {
  await cleanupExpiredClips();
  await cleanupExpiredUploads();
}, 60 * 1000); // Every minute

// Graceful shutdown handlers
process.on('SIGTERM', () => {
    gracefulShutdown();
});

process.on('SIGINT', () => {
    gracefulShutdown();
});

// Statistics update functions
async function updateStatistics(type, increment = 1) {
    try {
        let updateQuery;
        switch (type) {
            case 'clip_created':
                updateQuery = `
                    UPDATE statistics 
                    SET total_clips = total_clips + $1, last_updated = $2
                `;
                break;
            case 'clip_accessed':
                updateQuery = `
                    UPDATE statistics 
                    SET total_accesses = total_accesses + $1, last_updated = $2
                `;
                break;
            case 'quick_share_created':
                updateQuery = `
                    UPDATE statistics 
                    SET quick_share_clips = quick_share_clips + $1, last_updated = $2
                `;
                break;
            case 'password_protected_created':
                updateQuery = `
                    UPDATE statistics 
                    SET password_protected_clips = password_protected_clips + $1, last_updated = $2
                `;
                break;
            case 'one_time_created':
                updateQuery = `
                    UPDATE statistics 
                    SET one_time_clips = one_time_clips + $1, last_updated = $2
                `;
                break;
            case 'normal_created':
                updateQuery = `
                    UPDATE statistics 
                    SET normal_clips = normal_clips + $1, last_updated = $2
                `;
                break;
            default:
                return;
        }
        
        await pool.query(updateQuery, [increment, Date.now()]);
    } catch (error) {
        console.error('❌ Error updating statistics:', error.message);
    }
}

// Graceful shutdown
function gracefulShutdown() {
    console.log('🛑 Graceful shutdown initiated');
    
    // Clear cleanup interval
    if (cleanupInterval) {
        clearInterval(cleanupInterval);
    }
    
    // Close database connection pool
    pool.end()
        .then(() => {
            console.log('✅ Server shutdown complete');
            process.exit(0);
        })
        .catch((err) => {
            console.error('❌ Error closing database pool:', err.message);
            process.exit(1);
        });
    
    // Force exit after timeout
    setTimeout(() => {
        console.log('⚠️ Database pool close timeout, forcing exit...');
        process.exit(1);
    }, 10000);
}

// Initialize and start server
async function startServer() {
    try {
        console.log('🚀 Starting Qopy server with automatic database migration...');
        
        // Test database connection
        const client = await pool.connect();
        console.log('✅ Database connection established');
        
        await runDatabaseMigration(client);
        
        // Ensure storage directory exists
        await initializeStorage();

<<<<<<< HEAD
        client.release();
=======
        // ========================================
        // SPALTENABGLEICHUNG: upload_sessions
        // ========================================
        // Schema-Definition (CREATE TABLE):
        const SCHEMA_COLUMNS = [
            'id', 'upload_id', 'filename', 'original_filename', 'filesize', 
            'mime_type', 'chunk_size', 'total_chunks', 'uploaded_chunks', 
            'status', 'expiration_time', 'has_password', 
            'one_time', 'quick_share', 'is_text_content', 'client_ip', 
            'created_at', 'last_activity', 'completed_at'
        ];

        // Code-Verwendung (INSERT Statements):
        const INSERT_COLUMNS_1 = [
            'upload_id', 'filename', 'original_filename', 'filesize', 'mime_type', 
            'chunk_size', 'total_chunks', 'has_password', 'one_time', 
            'quick_share', 'is_text_content', 'expiration_time', 'created_at', 'last_activity'
        ];

        const INSERT_COLUMNS_2 = [
            'upload_id', 'filename', 'original_filename', 'filesize', 'mime_type', 
            'chunk_size', 'total_chunks', 'expiration_time', 'has_password', 
            'one_time', 'quick_share', 'client_ip', 'created_at', 'last_activity'
        ];

        // Code-Verwendung (session. Eigenschaften):
        const SESSION_PROPERTIES = [
            'upload_id', 'filename', 'original_filename', 'filesize', 'mime_type',
            'chunk_size', 'total_chunks', 'uploaded_chunks', 'status', 
            'expiration_time', 'has_password', 'one_time', 'quick_share', 
            'is_text_content', 'client_ip', 'created_at', 'last_activity', 'completed_at'
        ];

        // Prüfe auf fehlende Spalten im Schema
        const missingInSchema = [...new Set([...INSERT_COLUMNS_1, ...INSERT_COLUMNS_2, ...SESSION_PROPERTIES])]
            .filter(col => !SCHEMA_COLUMNS.includes(col));
        
        if (missingInSchema.length > 0) {
            console.warn(`⚠️ Fehlende Spalten im Schema: ${missingInSchema.join(', ')}`);
        }

        // Prüfe auf ungenutzte Spalten im Schema
        const unusedInSchema = SCHEMA_COLUMNS.filter(col => 
            !INSERT_COLUMNS_1.includes(col) && 
            !INSERT_COLUMNS_2.includes(col) && 
            !SESSION_PROPERTIES.includes(col)
        );
        
        if (unusedInSchema.length > 0) {
            console.warn(`⚠️ Ungenutzte Spalten im Schema: ${unusedInSchema.join(', ')}`);
        }

        console.log('✅ Spaltenabgleichung upload_sessions abgeschlossen');

        // ========================================
        // SPALTENABGLEICHUNG: file_chunks
        // ========================================
        const CHUNKS_SCHEMA_COLUMNS = [
            'id', 'upload_id', 'chunk_number', 'chunk_size', 
            'storage_path', 'created_at'
        ];

        const CHUNKS_INSERT_COLUMNS = [
            'upload_id', 'chunk_number', 'chunk_size', 'checksum', 'storage_path', 'created_at'
        ];

        const CHUNKS_SESSION_PROPERTIES = [
            'upload_id', 'chunk_number', 'chunk_size', 'checksum', 'storage_path', 'created_at'
        ];

        const missingInChunksSchema = [...new Set([...CHUNKS_INSERT_COLUMNS, ...CHUNKS_SESSION_PROPERTIES])]
            .filter(col => !CHUNKS_SCHEMA_COLUMNS.includes(col));
        
        if (missingInChunksSchema.length > 0) {
            console.warn(`⚠️ Fehlende Spalten im file_chunks Schema: ${missingInChunksSchema.join(', ')}`);
        }

        // Prüfe auf ungenutzte Spalten im Schema
        const unusedInChunksSchema = CHUNKS_SCHEMA_COLUMNS.filter(col => 
            !CHUNKS_INSERT_COLUMNS.includes(col) && 
            !CHUNKS_SESSION_PROPERTIES.includes(col)
        );
        
        if (unusedInChunksSchema.length > 0) {
            console.warn(`⚠️ Ungenutzte Spalten im file_chunks Schema: ${unusedInChunksSchema.join(', ')}`);
        }

        console.log('✅ Spaltenabgleichung file_chunks abgeschlossen');

        // ========================================
        // SPALTENABGLEICHUNG: clips
        // ========================================
        const CLIPS_SCHEMA_COLUMNS = [
            'id', 'clip_id', 'password_hash', 'one_time', 'quick_share', 
            'expiration_time', 'access_count', 'max_accesses', 
            'created_at', 'accessed_at', 'content_type', 'file_metadata', 
            'file_path', 'original_filename', 'mime_type', 'filesize', 'is_file', 'is_expired',
            'access_code_hash', 'requires_access_code'
        ];

        const CLIPS_INSERT_COLUMNS = [
            'clip_id', 'expiration_time', 'password_hash', 'one_time', 'quick_share', 'created_at',
            'file_path', 'original_filename', 'mime_type', 'filesize', 'is_file', 'file_metadata', 'content_type',
            'access_code_hash', 'requires_access_code'
        ];

        const missingInClipsSchema = CLIPS_INSERT_COLUMNS.filter(col => !CLIPS_SCHEMA_COLUMNS.includes(col));
>>>>>>> b3cbf3ae
        
        app.listen(PORT, () => {
            console.log(`🚀 Qopy server running on port ${PORT}`);
            console.log(`📊 Admin dashboard: ${process.env.NODE_ENV === 'production' ? 'https://' : 'http://localhost:'}${PORT}/admin`);
        });
    } catch (error) {
        console.error('❌ Failed to start server:', error.message);
        process.exit(1);
    }
}

// Comprehensive database migration function
async function runDatabaseMigration(client) {
    console.log('🔄 Running automatic database migration...');
    
    try {
        // 1. CREATE STATISTICS TABLE
        console.log('📊 Creating statistics table...');
        await client.query(`
            CREATE TABLE IF NOT EXISTS statistics (
                id SERIAL PRIMARY KEY,
                total_clips BIGINT DEFAULT 0,
                total_accesses BIGINT DEFAULT 0,
                quick_share_clips BIGINT DEFAULT 0,
                password_protected_clips BIGINT DEFAULT 0,
                one_time_clips BIGINT DEFAULT 0,
                normal_clips BIGINT DEFAULT 0,
                last_updated BIGINT DEFAULT 0
            )
        `);

        // 2. CREATE CLIPS TABLE
        console.log('📋 Creating clips table...');
        await client.query(`
            CREATE TABLE IF NOT EXISTS clips (
                id SERIAL PRIMARY KEY,
                clip_id VARCHAR(10) UNIQUE NOT NULL,
                password_hash VARCHAR(255),
                one_time BOOLEAN DEFAULT false,
                quick_share BOOLEAN DEFAULT false,
                expiration_time BIGINT NOT NULL,
                access_count INTEGER DEFAULT 0,
                created_at BIGINT NOT NULL,
                accessed_at BIGINT,
                is_expired BOOLEAN DEFAULT false
            )
        `);

        // 3. EXTEND CLIPS TABLE FOR FILE SUPPORT
        console.log('🗂️ Extending clips table for file support...');
        const clipExtensions = [
            'ALTER TABLE clips ADD COLUMN IF NOT EXISTS content_type VARCHAR(20) DEFAULT \'text\'',
            'ALTER TABLE clips ADD COLUMN IF NOT EXISTS file_metadata JSONB',
            'ALTER TABLE clips ADD COLUMN IF NOT EXISTS file_path VARCHAR(500)',
            'ALTER TABLE clips ADD COLUMN IF NOT EXISTS original_filename VARCHAR(255)',
            'ALTER TABLE clips ADD COLUMN IF NOT EXISTS mime_type VARCHAR(100)',
            'ALTER TABLE clips ADD COLUMN IF NOT EXISTS filesize BIGINT',
            'ALTER TABLE clips ADD COLUMN IF NOT EXISTS is_file BOOLEAN DEFAULT false',
            'ALTER TABLE clips ADD COLUMN IF NOT EXISTS content BYTEA'
        ];

        for (const query of clipExtensions) {
            try {
                await client.query(query);
            } catch (error) {
                console.warn(`⚠️ Column extension warning: ${error.message}`);
            }
        }

        // 4. CREATE UPLOAD_SESSIONS TABLE
        console.log('📤 Creating upload_sessions table...');
        await client.query(`
            CREATE TABLE IF NOT EXISTS upload_sessions (
                id SERIAL PRIMARY KEY,
                upload_id VARCHAR(50) UNIQUE NOT NULL,
                filename VARCHAR(255) NOT NULL,
                original_filename VARCHAR(255) NOT NULL,
                filesize BIGINT NOT NULL,
                mime_type VARCHAR(100) NOT NULL,
                chunk_size INTEGER NOT NULL DEFAULT 5242880,
                total_chunks INTEGER NOT NULL,
                uploaded_chunks INTEGER DEFAULT 0,
                checksums TEXT[],
                status VARCHAR(20) DEFAULT 'uploading',
                expiration_time BIGINT NOT NULL,
                has_password BOOLEAN DEFAULT false,
                one_time BOOLEAN DEFAULT false,
                quick_share BOOLEAN DEFAULT false,
                is_text_content BOOLEAN DEFAULT false,
                client_ip VARCHAR(45),
                created_at BIGINT NOT NULL,
                last_activity BIGINT NOT NULL,
                completed_at BIGINT
            )
        `);

        // 5. CREATE FILE_CHUNKS TABLE
        console.log('🧩 Creating file_chunks table...');
        await client.query(`
            CREATE TABLE IF NOT EXISTS file_chunks (
                id SERIAL PRIMARY KEY,
                upload_id VARCHAR(50) NOT NULL,
                chunk_number INTEGER NOT NULL,
                chunk_size INTEGER NOT NULL,
                storage_path VARCHAR(500) NOT NULL,
                created_at BIGINT NOT NULL,
                UNIQUE(upload_id, chunk_number)
            )
        `);

<<<<<<< HEAD
        // Add foreign key constraint if it doesn't exist
        try {
=======
        // Migration: Remove checksum column from file_chunks (security improvement)
        try {
            // Check if checksum column exists before trying to drop it
            const checksumColumnCheck = await client.query(`
                SELECT column_name 
                FROM information_schema.columns 
                WHERE table_name = 'file_chunks' AND column_name = 'checksum'
            `);
            
            if (checksumColumnCheck.rows.length > 0) {
                await client.query(`ALTER TABLE file_chunks DROP COLUMN checksum`);
                console.log('🗑️ Removed checksum column from file_chunks table (security improvement)');
            } else {
                console.log('ℹ️ checksum column already removed from file_chunks table');
            }
        } catch (checksumMigrationError) {
            console.warn(`⚠️ checksum column migration warning: ${checksumMigrationError.message}`);
        }

        // Create clips table if it doesn't exist (base table for text sharing)
        await client.query(`
            CREATE TABLE IF NOT EXISTS clips (
                id SERIAL PRIMARY KEY,
                clip_id VARCHAR(10) UNIQUE NOT NULL,
                password_hash VARCHAR(255),
                one_time BOOLEAN DEFAULT false,
                quick_share BOOLEAN DEFAULT false,
                expiration_time BIGINT NOT NULL,
                access_count INTEGER DEFAULT 0,
                max_accesses INTEGER DEFAULT 1,
                created_at BIGINT NOT NULL
            )
        `);

        // Extend clips table for file metadata (only if table exists)
        try {
            await client.query(`ALTER TABLE clips ADD COLUMN IF NOT EXISTS content_type VARCHAR(20) DEFAULT 'text'`);
            await client.query(`ALTER TABLE clips ADD COLUMN IF NOT EXISTS file_metadata JSONB`);
            await client.query(`ALTER TABLE clips ADD COLUMN IF NOT EXISTS file_path VARCHAR(500)`);
            await client.query(`ALTER TABLE clips ADD COLUMN IF NOT EXISTS original_filename VARCHAR(255)`);
            await client.query(`ALTER TABLE clips ADD COLUMN IF NOT EXISTS mime_type VARCHAR(100)`);
            await client.query(`ALTER TABLE clips ADD COLUMN IF NOT EXISTS filesize BIGINT`);
            // upload_id column removed - was never used, uploadId stored in file_metadata JSON instead
            await client.query(`ALTER TABLE clips ADD COLUMN IF NOT EXISTS is_file BOOLEAN DEFAULT false`);
            await client.query(`ALTER TABLE clips ADD COLUMN IF NOT EXISTS is_expired BOOLEAN DEFAULT false`);
            await client.query(`ALTER TABLE clips ADD COLUMN IF NOT EXISTS accessed_at BIGINT`);
            await client.query(`ALTER TABLE clips ADD COLUMN IF NOT EXISTS access_code_hash VARCHAR(255)`);
            await client.query(`ALTER TABLE clips ADD COLUMN IF NOT EXISTS requires_access_code BOOLEAN DEFAULT false`);
            console.log('🔐 Access Code System: Database columns added successfully');
            
            // Verify Access Code columns were created successfully
            try {
                const accessCodeCheck = await client.query(`
                    SELECT column_name 
                    FROM information_schema.columns 
                    WHERE table_name = 'clips' AND column_name IN ('access_code_hash', 'requires_access_code')
                `);
                
                if (accessCodeCheck.rows.length === 2) {
                    console.log('✅ Access Code System: Database columns verified successfully');
                } else {
                    console.warn('⚠️ Access Code System: Some columns may not have been created properly');
                }
            } catch (verifyError) {
                console.warn('⚠️ Access Code System: Could not verify database columns:', verifyError.message);
            }
            
            // Update existing expired clips to have is_expired = true
            await client.query(`
                UPDATE clips 
                SET is_expired = true 
                WHERE expiration_time < $1 AND is_expired = false
            `, [Date.now()]);
            
            // Fix content_type for existing files (files with file_path but content_type = 'text')
>>>>>>> b3cbf3ae
            await client.query(`
                ALTER TABLE file_chunks 
                ADD CONSTRAINT fk_file_chunks_upload_id 
                FOREIGN KEY (upload_id) REFERENCES upload_sessions(upload_id) ON DELETE CASCADE
            `);
        } catch (error) {
            if (!error.message.includes('already exists')) {
                console.warn(`⚠️ Foreign key warning: ${error.message}`);
            }
        }

        // 6. CREATE UPLOAD_STATISTICS TABLE
        console.log('📈 Creating upload_statistics table...');
        await client.query(`
            CREATE TABLE IF NOT EXISTS upload_statistics (
                id SERIAL PRIMARY KEY,
                date DATE NOT NULL,
                total_uploads INTEGER DEFAULT 0,
                total_file_size BIGINT DEFAULT 0,
                completed_uploads INTEGER DEFAULT 0,
                failed_uploads INTEGER DEFAULT 0,
                text_clips INTEGER DEFAULT 0,
                file_clips INTEGER DEFAULT 0,
                avg_upload_time INTEGER DEFAULT 0,
                UNIQUE(date)
            )
        `);

        // 7. CREATE ALL NECESSARY INDEXES
        console.log('🔗 Creating database indexes...');
        const indexes = [
            'CREATE INDEX IF NOT EXISTS idx_clips_clip_id ON clips(clip_id)',
            'CREATE INDEX IF NOT EXISTS idx_clips_expiration ON clips(expiration_time)',
            'CREATE INDEX IF NOT EXISTS idx_clips_content_type ON clips(content_type)',
            'CREATE INDEX IF NOT EXISTS idx_clips_file_path ON clips(file_path)',
            'CREATE INDEX IF NOT EXISTS idx_clips_is_expired ON clips(is_expired)',
            'CREATE INDEX IF NOT EXISTS idx_upload_sessions_upload_id ON upload_sessions(upload_id)',
            'CREATE INDEX IF NOT EXISTS idx_upload_sessions_status_expiration ON upload_sessions(status, expiration_time)',
            'CREATE INDEX IF NOT EXISTS idx_upload_sessions_created_at ON upload_sessions(created_at)',
            'CREATE INDEX IF NOT EXISTS idx_file_chunks_upload_chunk ON file_chunks(upload_id, chunk_number)',
            'CREATE INDEX IF NOT EXISTS idx_file_chunks_created_at ON file_chunks(created_at)',
            'CREATE INDEX IF NOT EXISTS idx_upload_statistics_date ON upload_statistics(date)',
            'CREATE INDEX IF NOT EXISTS idx_statistics_id ON statistics(id)'
        ];

        for (const indexQuery of indexes) {
            try {
                await client.query(indexQuery);
            } catch (error) {
                console.warn(`⚠️ Index creation warning: ${error.message}`);
            }
        }

        // 8. CREATE DATABASE FUNCTIONS
        console.log('⚙️ Creating database functions...');
        
        // Cleanup function for expired uploads
        await client.query(`
            CREATE OR REPLACE FUNCTION cleanup_expired_uploads() RETURNS void AS $$
            BEGIN
                DELETE FROM upload_sessions WHERE expiration_time < EXTRACT(EPOCH FROM NOW()) * 1000;
                DELETE FROM file_chunks WHERE upload_id NOT IN (SELECT upload_id FROM upload_sessions);
            END;
            $$ LANGUAGE plpgsql
        `);

        // Statistics trigger function
        await client.query(`
            CREATE OR REPLACE FUNCTION update_upload_stats() RETURNS TRIGGER AS $$
            BEGIN
                IF TG_OP = 'INSERT' THEN
                    INSERT INTO upload_statistics (date, total_uploads, total_file_size) 
                    VALUES (CURRENT_DATE, 1, NEW.filesize)
                    ON CONFLICT (date) 
                    DO UPDATE SET 
                        total_uploads = upload_statistics.total_uploads + 1,
                        total_file_size = upload_statistics.total_file_size + NEW.filesize;
                    RETURN NEW;
                END IF;
                
                IF TG_OP = 'UPDATE' AND NEW.status = 'completed' AND OLD.status != 'completed' THEN
                    INSERT INTO upload_statistics (date, completed_uploads) 
                    VALUES (CURRENT_DATE, 1)
                    ON CONFLICT (date) 
                    DO UPDATE SET completed_uploads = upload_statistics.completed_uploads + 1;
                    RETURN NEW;
                END IF;
                
                RETURN NULL;
            END;
            $$ LANGUAGE plpgsql
        `);

        // 9. CREATE TRIGGERS
        console.log('🔄 Creating database triggers...');
        await client.query(`DROP TRIGGER IF EXISTS trigger_upload_stats ON upload_sessions`);
        await client.query(`
            CREATE TRIGGER trigger_upload_stats
                AFTER INSERT OR UPDATE ON upload_sessions
                FOR EACH ROW EXECUTE FUNCTION update_upload_stats()
        `);

        // 10. DATA MIGRATIONS AND CLEANUP
        console.log('🧹 Running data migrations...');
        
        // Update existing expired clips
        await client.query(`
            UPDATE clips 
            SET is_expired = true 
            WHERE expiration_time < $1 AND is_expired = false
        `, [Date.now()]);
        
        // Fix content_type for existing files
        await client.query(`
            UPDATE clips 
            SET content_type = 'file' 
            WHERE file_path IS NOT NULL AND content_type = 'text'
        `);

        // Remove unused columns safely
        try {
            const unusedColumnsCheck = await client.query(`
                SELECT column_name 
                FROM information_schema.columns 
                WHERE table_name = 'clips' AND column_name IN ('client_ip', 'last_accessed', 'upload_id', 'max_accesses')
            `);
            
            const existingUnusedColumns = unusedColumnsCheck.rows.map(row => row.column_name);
            
            for (const columnName of existingUnusedColumns) {
                if (columnName === 'upload_id') {
                    try {
                        await client.query(`DROP INDEX IF EXISTS idx_clips_upload_id`);
                    } catch (indexError) {
                        console.warn(`⚠️ Index removal warning: ${indexError.message}`);
                    }
                }
                
                await client.query(`ALTER TABLE clips DROP COLUMN ${columnName}`);
                console.log(`🗑️ Removed unused column: ${columnName}`);
            }
        } catch (dropError) {
            console.warn(`⚠️ Column cleanup warning: ${dropError.message}`);
        }

        // 11. INITIALIZE DATA
        console.log('📊 Initializing default data...');
        
        // Initialize statistics if empty
        const statsCheck = await client.query('SELECT COUNT(*) as count FROM statistics');
        if (parseInt(statsCheck.rows[0].count) === 0) {
            await client.query(`
                INSERT INTO statistics (total_clips, total_accesses, quick_share_clips, 
                                      password_protected_clips, one_time_clips, normal_clips, last_updated)
                VALUES (0, 0, 0, 0, 0, 0, $1)
            `, [Date.now()]);
            console.log('📊 Statistics table initialized');
        }

        // Initialize upload statistics for today
        await client.query(`
            INSERT INTO upload_statistics (date, total_uploads, total_file_size, completed_uploads, failed_uploads, text_clips, file_clips, avg_upload_time)
            VALUES (CURRENT_DATE, 0, 0, 0, 0, 0, 0, 0)
            ON CONFLICT (date) DO NOTHING
        `);

        // 12. SCHEMA VALIDATION
        console.log('✅ Validating database schema...');
        
        // Check that all required tables exist
        const requiredTables = ['clips', 'statistics', 'upload_sessions', 'file_chunks', 'upload_statistics'];
        const tableCheck = await client.query(`
            SELECT table_name 
            FROM information_schema.tables 
            WHERE table_schema = 'public' AND table_name = ANY($1)
        `, [requiredTables]);
        
        const existingTables = tableCheck.rows.map(row => row.table_name);
        const missingTables = requiredTables.filter(table => !existingTables.includes(table));
        
        if (missingTables.length > 0) {
            throw new Error(`Missing required tables: ${missingTables.join(', ')}`);
        }

        // Check critical columns in clips table
        const criticalColumns = ['clip_id', 'content_type', 'file_path', 'filesize', 'is_expired'];
        const columnCheck = await client.query(`
            SELECT column_name 
            FROM information_schema.columns 
            WHERE table_name = 'clips' AND column_name = ANY($1)
        `, [criticalColumns]);
        
        const existingColumns = columnCheck.rows.map(row => row.column_name);
        const missingColumns = criticalColumns.filter(col => !existingColumns.includes(col));
        
        if (missingColumns.length > 0) {
            throw new Error(`Missing critical columns in clips table: ${missingColumns.join(', ')}`);
        }

        console.log('✅ Database migration completed successfully!');
        console.log(`📊 Tables: ${existingTables.join(', ')}`);
        console.log(`🗂️ Clips columns: ${existingColumns.length} columns validated`);

    } catch (migrationError) {
        console.error('❌ Database migration failed:', migrationError.message);
        throw migrationError;
    }
}

startServer(); <|MERGE_RESOLUTION|>--- conflicted
+++ resolved
@@ -3289,20 +3289,13 @@
 // Initialize and start server
 async function startServer() {
     try {
-        console.log('🚀 Starting Qopy server with automatic database migration...');
-        
         // Test database connection
         const client = await pool.connect();
-        console.log('✅ Database connection established');
-        
-        await runDatabaseMigration(client);
+        await client.query('SELECT NOW() as current_time');
         
         // Ensure storage directory exists
         await initializeStorage();
 
-<<<<<<< HEAD
-        client.release();
-=======
         // ========================================
         // SPALTENABGLEICHUNG: upload_sessions
         // ========================================
@@ -3410,25 +3403,14 @@
         ];
 
         const missingInClipsSchema = CLIPS_INSERT_COLUMNS.filter(col => !CLIPS_SCHEMA_COLUMNS.includes(col));
->>>>>>> b3cbf3ae
-        
-        app.listen(PORT, () => {
-            console.log(`🚀 Qopy server running on port ${PORT}`);
-            console.log(`📊 Admin dashboard: ${process.env.NODE_ENV === 'production' ? 'https://' : 'http://localhost:'}${PORT}/admin`);
-        });
-    } catch (error) {
-        console.error('❌ Failed to start server:', error.message);
-        process.exit(1);
-    }
-}
-
-// Comprehensive database migration function
-async function runDatabaseMigration(client) {
-    console.log('🔄 Running automatic database migration...');
-    
-    try {
-        // 1. CREATE STATISTICS TABLE
-        console.log('📊 Creating statistics table...');
+        
+        if (missingInClipsSchema.length > 0) {
+            console.warn(`⚠️ Fehlende Spalten im clips Schema: ${missingInClipsSchema.join(', ')}`);
+        }
+
+        console.log('✅ Spaltenabgleichung clips abgeschlossen');
+        
+        // Create statistics table if it doesn't exist
         await client.query(`
             CREATE TABLE IF NOT EXISTS statistics (
                 id SERIAL PRIMARY KEY,
@@ -3442,46 +3424,7 @@
             )
         `);
 
-        // 2. CREATE CLIPS TABLE
-        console.log('📋 Creating clips table...');
-        await client.query(`
-            CREATE TABLE IF NOT EXISTS clips (
-                id SERIAL PRIMARY KEY,
-                clip_id VARCHAR(10) UNIQUE NOT NULL,
-                password_hash VARCHAR(255),
-                one_time BOOLEAN DEFAULT false,
-                quick_share BOOLEAN DEFAULT false,
-                expiration_time BIGINT NOT NULL,
-                access_count INTEGER DEFAULT 0,
-                created_at BIGINT NOT NULL,
-                accessed_at BIGINT,
-                is_expired BOOLEAN DEFAULT false
-            )
-        `);
-
-        // 3. EXTEND CLIPS TABLE FOR FILE SUPPORT
-        console.log('🗂️ Extending clips table for file support...');
-        const clipExtensions = [
-            'ALTER TABLE clips ADD COLUMN IF NOT EXISTS content_type VARCHAR(20) DEFAULT \'text\'',
-            'ALTER TABLE clips ADD COLUMN IF NOT EXISTS file_metadata JSONB',
-            'ALTER TABLE clips ADD COLUMN IF NOT EXISTS file_path VARCHAR(500)',
-            'ALTER TABLE clips ADD COLUMN IF NOT EXISTS original_filename VARCHAR(255)',
-            'ALTER TABLE clips ADD COLUMN IF NOT EXISTS mime_type VARCHAR(100)',
-            'ALTER TABLE clips ADD COLUMN IF NOT EXISTS filesize BIGINT',
-            'ALTER TABLE clips ADD COLUMN IF NOT EXISTS is_file BOOLEAN DEFAULT false',
-            'ALTER TABLE clips ADD COLUMN IF NOT EXISTS content BYTEA'
-        ];
-
-        for (const query of clipExtensions) {
-            try {
-                await client.query(query);
-            } catch (error) {
-                console.warn(`⚠️ Column extension warning: ${error.message}`);
-            }
-        }
-
-        // 4. CREATE UPLOAD_SESSIONS TABLE
-        console.log('📤 Creating upload_sessions table...');
+        // Create upload_sessions table for multi-part uploads
         await client.query(`
             CREATE TABLE IF NOT EXISTS upload_sessions (
                 id SERIAL PRIMARY KEY,
@@ -3507,8 +3450,17 @@
             )
         `);
 
-        // 5. CREATE FILE_CHUNKS TABLE
-        console.log('🧩 Creating file_chunks table...');
+        // Migrate existing upload_sessions table if needed
+        try {
+            await client.query(`ALTER TABLE upload_sessions ADD COLUMN IF NOT EXISTS is_text_content BOOLEAN DEFAULT false`);
+            // Security migration: Remove original_content column (Zero-Knowledge principle)
+            await client.query(`ALTER TABLE upload_sessions DROP COLUMN IF EXISTS original_content`);
+            console.log('✅ upload_sessions table migration completed (original_content removed for security)');
+        } catch (migrationError) {
+            console.warn(`⚠️ upload_sessions migration warning: ${migrationError.message}`);
+        }
+
+        // Create file_chunks table for storing upload chunks
         await client.query(`
             CREATE TABLE IF NOT EXISTS file_chunks (
                 id SERIAL PRIMARY KEY,
@@ -3517,14 +3469,11 @@
                 chunk_size INTEGER NOT NULL,
                 storage_path VARCHAR(500) NOT NULL,
                 created_at BIGINT NOT NULL,
-                UNIQUE(upload_id, chunk_number)
+                UNIQUE(upload_id, chunk_number),
+                FOREIGN KEY (upload_id) REFERENCES upload_sessions(upload_id) ON DELETE CASCADE
             )
         `);
 
-<<<<<<< HEAD
-        // Add foreign key constraint if it doesn't exist
-        try {
-=======
         // Migration: Remove checksum column from file_chunks (security improvement)
         try {
             // Check if checksum column exists before trying to drop it
@@ -3600,20 +3549,64 @@
             `, [Date.now()]);
             
             // Fix content_type for existing files (files with file_path but content_type = 'text')
->>>>>>> b3cbf3ae
             await client.query(`
-                ALTER TABLE file_chunks 
-                ADD CONSTRAINT fk_file_chunks_upload_id 
-                FOREIGN KEY (upload_id) REFERENCES upload_sessions(upload_id) ON DELETE CASCADE
+                UPDATE clips 
+                SET content_type = 'file' 
+                WHERE file_path IS NOT NULL AND content_type = 'text'
             `);
-        } catch (error) {
-            if (!error.message.includes('already exists')) {
-                console.warn(`⚠️ Foreign key warning: ${error.message}`);
+            
+                            // Remove unused columns (content, client_ip, last_accessed, upload_id, max_accesses)
+                try {
+                    // Check which unused columns exist before trying to drop them
+                    const unusedColumnsCheck = await client.query(`
+                        SELECT column_name 
+                        FROM information_schema.columns 
+                        WHERE table_name = 'clips' AND column_name IN ('content', 'client_ip', 'last_accessed', 'upload_id', 'max_accesses')
+                    `);
+                
+                const existingUnusedColumns = unusedColumnsCheck.rows.map(row => row.column_name);
+                
+                                 for (const columnName of existingUnusedColumns) {
+                     // Drop index first if it exists (specifically for upload_id column)
+                     if (columnName === 'upload_id') {
+                         try {
+                             await client.query(`DROP INDEX IF EXISTS idx_clips_upload_id`);
+                             console.log('🗑️ Removed unused index idx_clips_upload_id');
+                         } catch (indexError) {
+                             console.warn(`⚠️ Could not remove index: ${indexError.message}`);
+                         }
+                     }
+                     
+                     await client.query(`ALTER TABLE clips DROP COLUMN ${columnName}`);
+                     console.log(`🗑️ Removed unused ${columnName} column from clips table`);
+                 }
+                
+                if (existingUnusedColumns.length === 0) {
+                    console.log('ℹ️ All unused columns already removed from clips table');
+                } else {
+                    console.log(`🧹 Cleaned up ${existingUnusedColumns.length} unused columns: ${existingUnusedColumns.join(', ')}`);
+                }
+            } catch (dropError) {
+                console.warn(`⚠️ Could not remove unused columns: ${dropError.message}`);
             }
-        }
-
-        // 6. CREATE UPLOAD_STATISTICS TABLE
-        console.log('📈 Creating upload_statistics table...');
+            
+            console.log('✅ Clips table extended with file metadata columns');
+        } catch (alterError) {
+            console.warn(`⚠️ Clips table extension warning: ${alterError.message}`);
+        }
+        
+        // Initialize statistics if table is empty
+        const statsCheck = await client.query('SELECT COUNT(*) as count FROM statistics');
+        if (parseInt(statsCheck.rows[0].count) === 0) {
+            await client.query(`
+                INSERT INTO statistics (total_clips, total_accesses, quick_share_clips, 
+                                      password_protected_clips, one_time_clips, normal_clips, last_updated)
+                VALUES (0, 0, 0, 0, 0, 0, $1)
+            `, [Date.now()]);
+            console.log('📊 Statistics table initialized');
+        }
+
+        // Create upload_statistics table for monitoring
         await client.query(`
             CREATE TABLE IF NOT EXISTS upload_statistics (
                 id SERIAL PRIMARY KEY,
@@ -3629,35 +3622,27 @@
             )
         `);
 
-        // 7. CREATE ALL NECESSARY INDEXES
-        console.log('🔗 Creating database indexes...');
+        // Create all necessary indexes
         const indexes = [
-            'CREATE INDEX IF NOT EXISTS idx_clips_clip_id ON clips(clip_id)',
-            'CREATE INDEX IF NOT EXISTS idx_clips_expiration ON clips(expiration_time)',
-            'CREATE INDEX IF NOT EXISTS idx_clips_content_type ON clips(content_type)',
-            'CREATE INDEX IF NOT EXISTS idx_clips_file_path ON clips(file_path)',
-            'CREATE INDEX IF NOT EXISTS idx_clips_is_expired ON clips(is_expired)',
             'CREATE INDEX IF NOT EXISTS idx_upload_sessions_upload_id ON upload_sessions(upload_id)',
             'CREATE INDEX IF NOT EXISTS idx_upload_sessions_status_expiration ON upload_sessions(status, expiration_time)',
             'CREATE INDEX IF NOT EXISTS idx_upload_sessions_created_at ON upload_sessions(created_at)',
             'CREATE INDEX IF NOT EXISTS idx_file_chunks_upload_chunk ON file_chunks(upload_id, chunk_number)',
             'CREATE INDEX IF NOT EXISTS idx_file_chunks_created_at ON file_chunks(created_at)',
             'CREATE INDEX IF NOT EXISTS idx_upload_statistics_date ON upload_statistics(date)',
-            'CREATE INDEX IF NOT EXISTS idx_statistics_id ON statistics(id)'
+            'CREATE INDEX IF NOT EXISTS idx_clips_content_type ON clips(content_type)',
+            'CREATE INDEX IF NOT EXISTS idx_clips_file_path ON clips(file_path)'
         ];
 
         for (const indexQuery of indexes) {
             try {
                 await client.query(indexQuery);
-            } catch (error) {
-                console.warn(`⚠️ Index creation warning: ${error.message}`);
+            } catch (indexError) {
+                console.warn(`⚠️ Index creation warning: ${indexError.message}`);
             }
         }
 
-        // 8. CREATE DATABASE FUNCTIONS
-        console.log('⚙️ Creating database functions...');
-        
-        // Cleanup function for expired uploads
+        // Create cleanup function for expired uploads
         await client.query(`
             CREATE OR REPLACE FUNCTION cleanup_expired_uploads() RETURNS void AS $$
             BEGIN
@@ -3667,7 +3652,7 @@
             $$ LANGUAGE plpgsql
         `);
 
-        // Statistics trigger function
+        // Create statistics trigger function
         await client.query(`
             CREATE OR REPLACE FUNCTION update_upload_stats() RETURNS TRIGGER AS $$
             BEGIN
@@ -3694,8 +3679,7 @@
             $$ LANGUAGE plpgsql
         `);
 
-        // 9. CREATE TRIGGERS
-        console.log('🔄 Creating database triggers...');
+        // Create trigger
         await client.query(`DROP TRIGGER IF EXISTS trigger_upload_stats ON upload_sessions`);
         await client.query(`
             CREATE TRIGGER trigger_upload_stats
@@ -3703,110 +3687,76 @@
                 FOR EACH ROW EXECUTE FUNCTION update_upload_stats()
         `);
 
-        // 10. DATA MIGRATIONS AND CLEANUP
-        console.log('🧹 Running data migrations...');
-        
-        // Update existing expired clips
-        await client.query(`
-            UPDATE clips 
-            SET is_expired = true 
-            WHERE expiration_time < $1 AND is_expired = false
-        `, [Date.now()]);
-        
-        // Fix content_type for existing files
-        await client.query(`
-            UPDATE clips 
-            SET content_type = 'file' 
-            WHERE file_path IS NOT NULL AND content_type = 'text'
-        `);
-
-        // Remove unused columns safely
-        try {
-            const unusedColumnsCheck = await client.query(`
-                SELECT column_name 
-                FROM information_schema.columns 
-                WHERE table_name = 'clips' AND column_name IN ('client_ip', 'last_accessed', 'upload_id', 'max_accesses')
-            `);
-            
-            const existingUnusedColumns = unusedColumnsCheck.rows.map(row => row.column_name);
-            
-            for (const columnName of existingUnusedColumns) {
-                if (columnName === 'upload_id') {
-                    try {
-                        await client.query(`DROP INDEX IF EXISTS idx_clips_upload_id`);
-                    } catch (indexError) {
-                        console.warn(`⚠️ Index removal warning: ${indexError.message}`);
-                    }
-                }
-                
-                await client.query(`ALTER TABLE clips DROP COLUMN ${columnName}`);
-                console.log(`🗑️ Removed unused column: ${columnName}`);
-            }
-        } catch (dropError) {
-            console.warn(`⚠️ Column cleanup warning: ${dropError.message}`);
-        }
-
-        // 11. INITIALIZE DATA
-        console.log('📊 Initializing default data...');
-        
-        // Initialize statistics if empty
-        const statsCheck = await client.query('SELECT COUNT(*) as count FROM statistics');
-        if (parseInt(statsCheck.rows[0].count) === 0) {
-            await client.query(`
-                INSERT INTO statistics (total_clips, total_accesses, quick_share_clips, 
-                                      password_protected_clips, one_time_clips, normal_clips, last_updated)
-                VALUES (0, 0, 0, 0, 0, 0, $1)
-            `, [Date.now()]);
-            console.log('📊 Statistics table initialized');
-        }
-
-        // Initialize upload statistics for today
+        // Insert initial statistics data
         await client.query(`
             INSERT INTO upload_statistics (date, total_uploads, total_file_size, completed_uploads, failed_uploads, text_clips, file_clips, avg_upload_time)
             VALUES (CURRENT_DATE, 0, 0, 0, 0, 0, 0, 0)
             ON CONFLICT (date) DO NOTHING
         `);
 
-        // 12. SCHEMA VALIDATION
-        console.log('✅ Validating database schema...');
-        
-        // Check that all required tables exist
-        const requiredTables = ['clips', 'statistics', 'upload_sessions', 'file_chunks', 'upload_statistics'];
-        const tableCheck = await client.query(`
-            SELECT table_name 
-            FROM information_schema.tables 
-            WHERE table_schema = 'public' AND table_name = ANY($1)
-        `, [requiredTables]);
-        
-        const existingTables = tableCheck.rows.map(row => row.table_name);
-        const missingTables = requiredTables.filter(table => !existingTables.includes(table));
-        
-        if (missingTables.length > 0) {
-            throw new Error(`Missing required tables: ${missingTables.join(', ')}`);
-        }
-
-        // Check critical columns in clips table
-        const criticalColumns = ['clip_id', 'content_type', 'file_path', 'filesize', 'is_expired'];
-        const columnCheck = await client.query(`
-            SELECT column_name 
-            FROM information_schema.columns 
-            WHERE table_name = 'clips' AND column_name = ANY($1)
-        `, [criticalColumns]);
-        
-        const existingColumns = columnCheck.rows.map(row => row.column_name);
-        const missingColumns = criticalColumns.filter(col => !existingColumns.includes(col));
-        
-        if (missingColumns.length > 0) {
-            throw new Error(`Missing critical columns in clips table: ${missingColumns.join(', ')}`);
-        }
-
-        console.log('✅ Database migration completed successfully!');
-        console.log(`📊 Tables: ${existingTables.join(', ')}`);
-        console.log(`🗂️ Clips columns: ${existingColumns.length} columns validated`);
-
-    } catch (migrationError) {
-        console.error('❌ Database migration failed:', migrationError.message);
-        throw migrationError;
+        console.log('✅ Multi-part upload database migration completed successfully!');
+        
+        // Run database migration for clip_id column length
+        try {
+            // Check if clips table exists first
+            const tableExists = await client.query(`
+                SELECT EXISTS (
+                    SELECT FROM information_schema.tables 
+                    WHERE table_name = 'clips'
+                );
+            `);
+            
+            if (!tableExists.rows[0].exists) {
+                // Table doesn't exist, skip migration
+            } else {
+                const currentDef = await client.query(`
+                    SELECT column_name, data_type, character_maximum_length 
+                    FROM information_schema.columns 
+                    WHERE table_name = 'clips' AND column_name = 'clip_id'
+                `);
+                
+                if (currentDef.rows.length > 0) {
+                    const currentLength = currentDef.rows[0].character_maximum_length;
+                    
+                    if (currentLength < 10) {
+                        await client.query('ALTER TABLE clips ALTER COLUMN clip_id TYPE VARCHAR(10)');
+                        
+                        // Verify migration
+                        const newDef = await client.query(`
+                            SELECT column_name, data_type, character_maximum_length 
+                            FROM information_schema.columns 
+                            WHERE table_name = 'clips' AND column_name = 'clip_id'
+                        `);
+                        
+                        const newLength = newDef.rows[0].character_maximum_length;
+                        
+                        if (newLength >= 10) {
+                            // Add comment (ignore errors)
+                            try {
+                                await client.query(`
+                                    COMMENT ON COLUMN clips.clip_id IS 'Clip ID: 4 characters for Quick Share, 10 characters for normal clips'
+                                `);
+                            } catch (commentError) {
+                                // Comment addition failed, but migration succeeded
+                            }
+                        } else {
+                            console.error('❌ Migration failed - column length not updated');
+                        }
+                    }
+                }
+            }
+        } catch (migrationError) {
+            console.error('❌ Migration error:', migrationError.message);
+        }
+        
+        client.release();
+        
+        app.listen(PORT, () => {
+            console.log(`🚀 Qopy server running on port ${PORT}`);
+        });
+    } catch (error) {
+        console.error('❌ Failed to start server:', error.message);
+        process.exit(1);
     }
 }
 
